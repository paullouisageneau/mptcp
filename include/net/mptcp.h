/*
 *	MPTCP implementation
 *
 *	Initial Design & Implementation:
 *	Sébastien Barré <sebastien.barre@uclouvain.be>
 *
 *	Current Maintainer & Author:
 *	Christoph Paasch <christoph.paasch@uclouvain.be>
 *
 *	Additional authors:
 *	Jaakko Korkeaniemi <jaakko.korkeaniemi@aalto.fi>
 *	Gregory Detal <gregory.detal@uclouvain.be>
 *	Fabien Duchêne <fabien.duchene@uclouvain.be>
 *	Andreas Seelinger <Andreas.Seelinger@rwth-aachen.de>
 *	Lavkesh Lahngir <lavkesh51@gmail.com>
 *	Andreas Ripke <ripke@neclab.eu>
 *	Vlad Dogaru <vlad.dogaru@intel.com>
 *	Octavian Purdila <octavian.purdila@intel.com>
 *	John Ronan <jronan@tssg.org>
 *	Catalin Nicutar <catalin.nicutar@gmail.com>
 *	Brandon Heller <brandonh@stanford.edu>
 *
 *
 *	This program is free software; you can redistribute it and/or
 *      modify it under the terms of the GNU General Public License
 *      as published by the Free Software Foundation; either version
 *      2 of the License, or (at your option) any later version.
 */

#ifndef _MPTCP_H
#define _MPTCP_H

#include <linux/inetdevice.h>
#include <linux/ipv6.h>
#include <linux/list.h>
#include <linux/net.h>
#include <linux/skbuff.h>
#include <linux/socket.h>
#include <linux/tcp.h>
#include <linux/kernel.h>

#include <asm/byteorder.h>
#include <asm/unaligned.h>
#include <crypto/hash.h>
#include <net/mptcp_pm.h>
#include <net/tcp.h>

#if defined(__LITTLE_ENDIAN_BITFIELD)
	#define ntohll(x)  be64_to_cpu(x)
	#define htonll(x)  cpu_to_be64(x)
#elif defined(__BIG_ENDIAN_BITFIELD)
	#define ntohll(x) (x)
	#define htonll(x) (x)
#endif

/* is seq1 < seq2 ? */
static inline int before64(const u64 seq1, const u64 seq2)
{
	return (s64)(seq1 - seq2) < 0;
}

/* is seq1 > seq2 ? */
#define after64(seq1, seq2)	before64(seq2, seq1)

struct mptcp_request_sock {
	struct tcp_request_sock		req;
	struct mptcp_cb			*mpcb;
	/* Collision list in the tuple hashtable. We need to find
	 * the req sock when receiving the third msg of the 3-way handshake,
	 * since that one does not contain the token. If this makes
	 * the request sock too long, we can use kmalloc'ed specific entries for
	 * that tuple hashtable. At the moment, though, I extend the
	 * request_sock.
	 */
	struct list_head		collide_tuple;
	struct hlist_nulls_node		collide_tk;
	u32				mptcp_rem_nonce;
	u32				mptcp_loc_token;
	u64				mptcp_loc_key;
	u64				mptcp_rem_key;
	u64				mptcp_hash_tmac;
	u32				mptcp_loc_nonce;
	__u8				rem_id; /* Address-id in the MP_JOIN */
	u8				dss_csum:1,
					low_prio:1;
};

static inline
struct mptcp_request_sock *mptcp_rsk(const struct request_sock *req)
{
	return (struct mptcp_request_sock *)req;
}

static inline
struct request_sock *rev_mptcp_rsk(const struct mptcp_request_sock *req)
{
	return (struct request_sock *)req;
}

struct mptcp_tcp_sock {
	struct tcp_sock	*next;		/* Next subflow socket */
	 /* Those three fields record the current mapping */
	u64	map_data_seq;
	u32	map_subseq;
	u16	map_data_len;
	u16	slave_sk:1,
		fully_established:1,
		attached:1,
		csum_error:1,
		teardown:1,
		include_mpc:1,
		mapping_present:1,
		map_data_fin:1,
		low_prio:1, /* use this socket as backup */
		send_mp_prio:1, /* Trigger to send mp_prio on this socket */
		pre_established:1; /* State between sending 3rd ACK and receiving
		 	 	    * the fourth ack of new subflows.
		 	 	    */

	/* isn: needed to translate abs to relative subflow seqnums */
	u32	snt_isn;
	u32	last_data_seq;
	u8	path_index;
	u8	add_addr4; /* bit-field of addrs not yet sent to our peer */
	u8	add_addr6;
	u8	rem_id;

	u32	last_rbuf_opti;	/* Timestamp of last rbuf optimization */
	unsigned int sent_pkts;

	struct sk_buff  *shortcut_ofoqueue; /* Shortcut to the current modified
					     * skb in the ofo-queue.
					     */

	int	init_rcv_wnd;
	u32	infinite_cutoff_seq;
	struct delayed_work work;
	u32	mptcp_loc_nonce;
	struct tcp_sock *tp; /* Where is my daddy? */

	unsigned long last_snd_probe;
	unsigned long last_rcv_probe;
	/* MP_JOIN subflow: timer for retransmitting the 3rd ack */
	struct timer_list mptcp_ack_timer;
};

struct multipath_options {
	struct mptcp_cb *mpcb;
	u8	list_rcvd:1, /* 1 if IP list has been received */
		mp_fail:1,
		mp_fclose:1,
		dss_csum:1,
		join_ack:1,
		is_mp_join:1;
	u8	rem4_bits;
	u8	rem6_bits;

	u32	mptcp_rem_token;/* Remote token */
	u64	mptcp_rem_key;	/* Remote key */

	struct	mptcp_rem4 addr4[MPTCP_MAX_ADDR];
#if IS_ENABLED(CONFIG_IPV6)
	struct	mptcp_rem6 addr6[MPTCP_MAX_ADDR];
#endif
};

struct mptcp_cb {
	struct sock *meta_sk;

	/* list of sockets in this multipath connection */
	struct tcp_sock *connection_list;
	struct multipath_options rx_opt;

	/* High-order bits of 64-bit sequence numbers */
	u32 snd_high_order[2];
	u32 rcv_high_order[2];

	u8	send_infinite_mapping:1,
		server_side:1,
		infinite_mapping:1,
		send_mp_fail:1,
		dfin_combined:1,   /* Does the DFIN received was combined with a subflow-fin? */
		passive_close:1,
		snd_hiseq_index:1, /* Index in snd_high_order of snd_nxt */
		rcv_hiseq_index:1; /* Index in rcv_high_order of rcv_nxt */

	/* socket count in this connection */
	u8 cnt_subflows;
	u8 cnt_established;
	u8 last_pi_selected;

	u32 noneligible;	/* Path mask of temporarily non
				 * eligible subflows by the scheduler
				 */

	struct sk_buff_head reinject_queue;

	u16 remove_addrs;

	u8 dfin_path_index;
	/* Worker struct for subflow establishment */
	struct work_struct subflow_work;
	struct delayed_work subflow_retry_work;
	/* Worker to handle interface/address changes if socket is owned */
	struct work_struct address_work;
	/* Mutex needed, because otherwise mptcp_close will complain that the
	 * socket is owned by the user.
	 * E.g., mptcp_sub_close_wq is taking the meta-lock.
	 */
	struct mutex mutex;

	/* Master socket, also part of the connection_list, this
	 * socket is the one that the application sees.
	 */
	struct sock *master_sk;

	u64	csum_cutoff_seq;

	__u64	mptcp_loc_key;
	__u32	mptcp_loc_token;
	__u64	mptcp_rem_key;
	__u32	mptcp_rem_token;

	/* Create a new subflow - necessary because the meta-sk may be IPv4, but
	 * the new subflow can be IPv6
	 */
	struct sock *(*syn_recv_sock)(struct sock *sk, struct sk_buff *skb,
				      struct request_sock *req,
				      struct dst_entry *dst);

	/* Local addresses */
	struct mptcp_loc4 addr4[MPTCP_MAX_ADDR];
	u8 loc4_bits; /* Bitfield, indicating which of the above indexes are set */
	u8 loc4_handover; /* Bitfield of handover addresses */
	u8 next_v4_index;

	struct mptcp_loc6 addr6[MPTCP_MAX_ADDR];
	u8 loc6_bits;
	u8 loc6_handover; /* Bitfield of handover addresses */
	u8 next_v6_index;

	u32 path_index_bits;
	/* Next pi to pick up in case a new path becomes available */
	u8 next_path_index;
};

static inline int mptcp_pi_to_flag(int pi)
{
	return 1 << (pi - 1);
}

#define MPTCP_SUB_CAPABLE			0
#define MPTCP_SUB_LEN_CAPABLE_SYN		12
#define MPTCP_SUB_LEN_CAPABLE_SYN_ALIGN		12
#define MPTCP_SUB_LEN_CAPABLE_ACK		20
#define MPTCP_SUB_LEN_CAPABLE_ACK_ALIGN		20

#define MPTCP_SUB_JOIN			1
#define MPTCP_SUB_LEN_JOIN_SYN		12
#define MPTCP_SUB_LEN_JOIN_SYN_ALIGN	12
#define MPTCP_SUB_LEN_JOIN_SYNACK	16
#define MPTCP_SUB_LEN_JOIN_SYNACK_ALIGN	16
#define MPTCP_SUB_LEN_JOIN_ACK		24
#define MPTCP_SUB_LEN_JOIN_ACK_ALIGN	24

#define MPTCP_SUB_DSS		2
#define MPTCP_SUB_LEN_DSS	4
#define MPTCP_SUB_LEN_DSS_ALIGN	4

/* Lengths for seq and ack are the ones without the generic MPTCP-option header,
 * as they are part of the DSS-option.
 * To get the total length, just add the different options together.
 */
#define MPTCP_SUB_LEN_SEQ	10
#define MPTCP_SUB_LEN_SEQ_CSUM	12
#define MPTCP_SUB_LEN_SEQ_ALIGN	12

#define MPTCP_SUB_LEN_SEQ_64		14
#define MPTCP_SUB_LEN_SEQ_CSUM_64	16
#define MPTCP_SUB_LEN_SEQ_64_ALIGN	16

#define MPTCP_SUB_LEN_ACK	4
#define MPTCP_SUB_LEN_ACK_ALIGN	4

#define MPTCP_SUB_LEN_ACK_64		8
#define MPTCP_SUB_LEN_ACK_64_ALIGN	8

/* This is the "default" option-length we will send out most often.
 * MPTCP DSS-header
 * 32-bit data sequence number
 * 32-bit data ack
 *
 * It is necessary to calculate the effective MSS we will be using when
 * sending data.
 */
#define MPTCP_SUB_LEN_DSM_ALIGN  MPTCP_SUB_LEN_DSS_ALIGN + 		\
				 MPTCP_SUB_LEN_SEQ_ALIGN + 		\
				 MPTCP_SUB_LEN_ACK_ALIGN

#define MPTCP_SUB_ADD_ADDR		3
#define MPTCP_SUB_LEN_ADD_ADDR4		8
#define MPTCP_SUB_LEN_ADD_ADDR6		20
#define MPTCP_SUB_LEN_ADD_ADDR4_ALIGN	8
#define MPTCP_SUB_LEN_ADD_ADDR6_ALIGN	20

#define MPTCP_SUB_REMOVE_ADDR	4
#define MPTCP_SUB_LEN_REMOVE_ADDR	4

#define MPTCP_SUB_PRIO		5
#define MPTCP_SUB_LEN_PRIO	3
#define MPTCP_SUB_LEN_PRIO_ADDR	4
#define MPTCP_SUB_LEN_PRIO_ALIGN	4

#define MPTCP_SUB_FAIL		6
#define MPTCP_SUB_LEN_FAIL	12
#define MPTCP_SUB_LEN_FAIL_ALIGN	12

#define MPTCP_SUB_FCLOSE	7
#define MPTCP_SUB_LEN_FCLOSE	12
#define MPTCP_SUB_LEN_FCLOSE_ALIGN	12


#define OPTION_MPTCP		(1 << 5)

#ifdef CONFIG_MPTCP

/* MPTCP options */
#define OPTION_TYPE_SYN		(1 << 0)
#define OPTION_TYPE_SYNACK	(1 << 1)
#define OPTION_TYPE_ACK		(1 << 2)
#define OPTION_MP_CAPABLE	(1 << 3)
#define OPTION_DATA_ACK		(1 << 4)
#define OPTION_ADD_ADDR		(1 << 5)
#define OPTION_MP_JOIN		(1 << 6)
#define OPTION_MP_FAIL		(1 << 7)
#define OPTION_MP_FCLOSE	(1 << 8)
#define OPTION_REMOVE_ADDR	(1 << 9)
#define OPTION_MP_PRIO		(1 << 10)

struct mptcp_option {
	__u8	kind;
	__u8	len;
#if defined(__LITTLE_ENDIAN_BITFIELD)
	__u8	ver:4,
		sub:4;
#elif defined(__BIG_ENDIAN_BITFIELD)
	__u8	sub:4,
		ver:4;
#else
#error	"Adjust your <asm/byteorder.h> defines"
#endif
};

struct mp_capable {
	__u8	kind;
	__u8	len;
#if defined(__LITTLE_ENDIAN_BITFIELD)
	__u8	ver:4,
		sub:4;
	__u8	s:1,
		rsv:6,
		c:1;
#elif defined(__BIG_ENDIAN_BITFIELD)
	__u8	sub:4,
		ver:4;
	__u8	c:1,
		rsv:6,
		s:1;
#else
#error	"Adjust your <asm/byteorder.h> defines"
#endif
	__u64	sender_key;
	__u64	receiver_key;
} __attribute__((__packed__));

struct mp_join {
	__u8	kind;
	__u8	len;
#if defined(__LITTLE_ENDIAN_BITFIELD)
	__u8	b:1,
		rsv:3,
		sub:4;
#elif defined(__BIG_ENDIAN_BITFIELD)
	__u8	sub:4,
		rsv:3,
		b:1;
#else
#error	"Adjust your <asm/byteorder.h> defines"
#endif
	__u8	addr_id;
	union {
		struct {
			u32	token;
			u32	nonce;
		} syn;
		struct {
			__u64	mac;
			u32	nonce;
		} synack;
		struct {
			__u8	mac[20];
		} ack;
	} u;
} __attribute__((__packed__));

struct mp_dss {
	__u8	kind;
	__u8	len;
#if defined(__LITTLE_ENDIAN_BITFIELD)
	__u16	rsv1:4,
		sub:4,
		A:1,
		a:1,
		M:1,
		m:1,
		F:1,
		rsv2:3;
#elif defined(__BIG_ENDIAN_BITFIELD)
	__u16	sub:4,
		rsv1:4,
		rsv2:3,
		F:1,
		m:1,
		M:1,
		a:1,
		A:1;
#else
#error	"Adjust your <asm/byteorder.h> defines"
#endif
};

struct mp_add_addr {
	__u8	kind;
	__u8	len;
#if defined(__LITTLE_ENDIAN_BITFIELD)
	__u8	ipver:4,
		sub:4;
#elif defined(__BIG_ENDIAN_BITFIELD)
	__u8	sub:4,
		ipver:4;
#else
#error	"Adjust your <asm/byteorder.h> defines"
#endif
	__u8	addr_id;
	union {
		struct {
			struct in_addr	addr;
			__be16		port;
		} v4;
		struct {
			struct in6_addr	addr;
			__be16		port;
		} v6;
	} u;
} __attribute__((__packed__));

struct mp_remove_addr {
	__u8	kind;
	__u8	len;
#if defined(__LITTLE_ENDIAN_BITFIELD)
	__u8	rsv:4,
		sub:4;
#elif defined(__BIG_ENDIAN_BITFIELD)
	__u8	sub:4,
		rsv:4;
#else
#error "Adjust your <asm/byteorder.h> defines"
#endif
	/* list of addr_id */
	__u8	addrs_id;
};

struct mp_fail {
	__u8	kind;
	__u8	len;
#if defined(__LITTLE_ENDIAN_BITFIELD)
	__u16	rsv1:4,
		sub:4,
		rsv2:8;
#elif defined(__BIG_ENDIAN_BITFIELD)
	__u16	sub:4,
		rsv1:4,
		rsv2:8;
#else
#error	"Adjust your <asm/byteorder.h> defines"
#endif
	__be64	data_seq;
} __attribute__((__packed__));

struct mp_fclose {
	__u8	kind;
	__u8	len;
#if defined(__LITTLE_ENDIAN_BITFIELD)
	__u16	rsv1:4,
		sub:4,
		rsv2:8;
#elif defined(__BIG_ENDIAN_BITFIELD)
	__u16	sub:4,
		rsv1:4,
		rsv2:8;
#else
#error	"Adjust your <asm/byteorder.h> defines"
#endif
	__u64	key;
} __attribute__((__packed__));

struct mp_prio {
	__u8	kind;
	__u8	len;
#if defined(__LITTLE_ENDIAN_BITFIELD)
	__u8	b:1,
		rsv:3,
		sub:4;
#elif defined(__BIG_ENDIAN_BITFIELD)
	__u8	sub:4,
		rsv:3,
		b:1;
#else
#error	"Adjust your <asm/byteorder.h> defines"
#endif
	__u8	addr_id;
} __attribute__((__packed__));

static inline int mptcp_sub_len_remove_addr(u16 bitfield)
{
	unsigned int c;
	for (c = 0; bitfield; c++)
		bitfield &= bitfield - 1;
	return MPTCP_SUB_LEN_REMOVE_ADDR + c - 1;
}

static inline int mptcp_sub_len_remove_addr_align(u16 bitfield)
{
	return ALIGN(mptcp_sub_len_remove_addr(bitfield), 4);
}

static inline int mptcp_sub_len_dss(struct mp_dss *m, int csum)
{
	return 4 + m->A * (4 + m->a * 4) + m->M * (10  +m->m * 4 + csum * 2);
}

/* Default MSS for MPTCP
 * All subflows will be using that MSS. If any subflow has a lower MSS, it is
 * just not used. */
#define MPTCP_MSS 1400
#define MPTCP_SYN_RETRIES 3
extern int sysctl_mptcp_ndiffports;
extern int sysctl_mptcp_enabled;
extern int sysctl_mptcp_checksum;
extern int sysctl_mptcp_debug;
extern int sysctl_mptcp_syn_retries;

extern struct workqueue_struct *mptcp_wq;

#define mptcp_debug(fmt, args...)					\
	do {								\
		if (unlikely(sysctl_mptcp_debug))			\
			printk(KERN_DEBUG __FILE__ ": " fmt, ##args);	\
	} while (0)

<<<<<<< HEAD
#define MPTCP_INC_STATS(net, field)	SNMP_INC_STATS((net)->mib.mptcp_statistics, field)
#define MPTCP_INC_STATS_BH(net, field)	SNMP_INC_STATS_BH((net)->mib.mptcp_statistics, field)
#define MPTCP_DEC_STATS(net, field)	SNMP_DEC_STATS((net)->mib.mptcp_statistics, field)
#define MPTCP_ADD_STATS_USER(net, field, val) SNMP_ADD_STATS_USER((net)->mib.mptcp_statistics, field, val)
#define MPTCP_ADD_STATS(net, field, val)	SNMP_ADD_STATS((net)->mib.mptcp_statistics, field, val)

static inline int mptcp_sysctl_mss(void)
{
	return sysctl_mptcp_mss;
}

=======
>>>>>>> edc46358
/* Iterates over all subflows */
#define mptcp_for_each_tp(mpcb, tp)					\
	for ((tp) = (mpcb)->connection_list; (tp); (tp) = (tp)->mptcp->next)

#define mptcp_for_each_sk(mpcb, sk)					\
	for ((sk) = (struct sock *)(mpcb)->connection_list;		\
	     sk;							\
	     sk = (struct sock *) tcp_sk(sk)->mptcp->next)

#define mptcp_for_each_sk_safe(__mpcb, __sk, __temp)			\
	for (__sk = (struct sock *)(__mpcb)->connection_list,		\
		     __temp = __sk ? (struct sock *)tcp_sk(__sk)->mptcp->next : NULL; \
	     __sk;							\
	     __sk = __temp,						\
		     __temp = __sk ? (struct sock *)tcp_sk(__sk)->mptcp->next : NULL)

/* Iterates over all bit set to 1 in a bitset */
#define mptcp_for_each_bit_set(b, i)					\
	for (i = ffs(b) - 1; i >= 0; i = ffs(b >> (i + 1) << (i + 1)) - 1)

#define mptcp_for_each_bit_unset(b, i)					\
	mptcp_for_each_bit_set(~b, i)

void mptcp_data_ready(struct sock *sk, int bytes);
void mptcp_write_space(struct sock *sk);
void mptcp_set_state(struct sock *sk);
void mptcp_sock_destruct(struct sock *sk);
void mptcp_sock_def_error_report(struct sock *sk);

void mptcp_add_meta_ofo_queue(struct sock *meta_sk, struct sk_buff *skb,
			      struct sock *sk);
void mptcp_ofo_queue(struct sock *meta_sk);
void mptcp_purge_ofo_queue(struct tcp_sock *meta_tp);
void mptcp_cleanup_rbuf(struct sock *meta_sk, int copied);
int mptcp_alloc_mpcb(struct sock *master_sk, __u64 remote_key, u32 window);
int mptcp_add_sock(struct sock *meta_sk, struct sock *sk, u8 rem_id, gfp_t flags);
void mptcp_del_sock(struct sock *sk);
void mptcp_update_metasocket(struct sock *sock, struct sock *meta_sk);
void mptcp_reinject_data(struct sock *orig_sk, int clone_it);
void mptcp_update_sndbuf(struct mptcp_cb *mpcb);
struct sk_buff *mptcp_next_segment(struct sock *sk, int *reinject);
void mptcp_send_fin(struct sock *meta_sk);
void mptcp_send_reset(struct sock *sk, struct sk_buff *skb);
void mptcp_send_active_reset(struct sock *meta_sk, gfp_t priority);
int mptcp_write_xmit(struct sock *sk, unsigned int mss_now, int nonagle,
		     int push_one, gfp_t gfp);
void mptcp_parse_options(const uint8_t *ptr, int opsize,
			 struct tcp_options_received *opt_rx,
			 struct multipath_options *mopt,
			 const struct sk_buff *skb);
void mptcp_post_parse_options(struct tcp_sock *tp, const struct sk_buff *skb);
void mptcp_syn_options(struct sock *sk, struct tcp_out_options *opts,
		       unsigned *remaining);
void mptcp_synack_options(struct request_sock *req,
			  struct tcp_out_options *opts,
			  unsigned *remaining);
void mptcp_established_options(struct sock *sk, struct sk_buff *skb,
			       struct tcp_out_options *opts, unsigned *size);
void mptcp_options_write(__be32 *ptr, struct tcp_sock *tp,
			 struct tcp_out_options *opts,
			 struct sk_buff *skb);
void mptcp_close(struct sock *meta_sk, long timeout);
int mptcp_doit(struct sock *sk);
int mptcp_create_master_sk(struct sock *meta_sk, __u64 remote_key, u32 window);
int mptcp_check_req_master(struct sock *sk, struct sock *child,
			   struct request_sock *req,
			   struct request_sock **prev,
			   struct multipath_options *mopt);
struct sock *mptcp_check_req_child(struct sock *sk, struct sock *child,
		struct request_sock *req, struct request_sock **prev,
		const struct tcp_options_received *rx_opt);
u32 __mptcp_select_window(struct sock *sk);
void mptcp_select_initial_window(int *__space, __u32 *window_clamp,
			         const struct sock *sk);
unsigned int mptcp_current_mss(struct sock *meta_sk);
int mptcp_select_size(const struct sock *meta_sk);
int mptcp_data_ack(struct sock *sk, const struct sk_buff *skb);
void mptcp_key_sha1(u64 key, u32 *token, u64 *idsn);
void mptcp_hmac_sha1(u8 *key_1, u8 *key_2, u8 *rand_1, u8 *rand_2,
		     u32 *hash_out);
void mptcp_clean_rtx_infinite(struct sk_buff *skb, struct sock *sk);
void mptcp_fin(struct sock *meta_sk);
void mptcp_retransmit_timer(struct sock *meta_sk);
int mptcp_write_wakeup(struct sock *meta_sk);
void mptcp_sub_close_wq(struct work_struct *work);
void mptcp_sub_close(struct sock *sk, unsigned long delay);
int mptcp_add_remove(int optname, struct sock *sk,
		     char __user *optval, int optlen);
struct sock *mptcp_select_ack_sock(const struct sock *meta_sk, int copied);
void mptcp_destroy_meta_sk(struct sock *meta_sk);
void mptcp_reset_handover(const struct mptcp_cb *mpcb);
int mptcp_backlog_rcv(struct sock *meta_sk, struct sk_buff *skb);
struct sock *mptcp_sk_clone(struct sock *sk, int family, const gfp_t priority);
void mptcp_ack_handler(unsigned long);
void mptcp_set_keepalive(struct sock *sk, int val);

static inline void mptcp_push_pending_frames(struct sock *meta_sk)
{
	if (mptcp_next_segment(meta_sk, NULL)) {
		struct tcp_sock *tp = tcp_sk(meta_sk);

		__tcp_push_pending_frames(meta_sk, mptcp_current_mss(meta_sk), tp->nonagle);
	}
}

static inline void mptcp_sub_force_close(struct sock *sk)
{
	/* The below tcp_done may have freed the socket, if he is already dead.
	 * Thus, we are not allowed to access it afterwards. That's why
	 * we have to store the dead-state in this local variable.
	 */
	int sock_is_dead = sock_flag(sk, SOCK_DEAD);

	tcp_sk(sk)->mp_killed = 1;
	tcp_done(sk);

	if (!sock_is_dead)
		mptcp_sub_close(sk, 0);
}

static inline int mptcp_is_data_fin(const struct sk_buff *skb)
{
	return TCP_SKB_CB(skb)->mptcp_flags & MPTCPHDR_FIN;
}

static inline int mptcp_is_data_seq(const struct sk_buff *skb)
{
	return TCP_SKB_CB(skb)->mptcp_flags & MPTCPHDR_SEQ;
}

static inline void mptcp_skb_entail_init(const struct tcp_sock *tp,
					 struct sk_buff *skb)
{
	if (tp->mpc)
		TCP_SKB_CB(skb)->mptcp_flags = MPTCPHDR_SEQ;
}

static inline int mptcp_skb_cloned(const struct sk_buff *skb,
				   const struct tcp_sock *tp)
{
	/* If it does not has a DSS-mapping (MPTCPHDR_SEQ), it does not come
	 * from the meta-level send-queue and thus dataref is as usual.
	 * If it has a DSS-mapping dataref is 2, if we are coming straight from
	 * the meta-send-queue.
	 * It is 1, if we took the segment from a pskb_copy'd segment of the
	 * reinject-queue.
	 *
	 * It will be > 2, if the segment is also referenced at another place.
	 * E.g., an rbuf-opti reinjection is held in the meta-queue, subflow-queue
	 * and in the queue of the new subflow.
	 */
	return tp->mpc &&
	       ((!mptcp_is_data_seq(skb) && skb_cloned(skb)) ||
		(mptcp_is_data_seq(skb) && skb->cloned &&
		 (atomic_read(&skb_shinfo(skb)->dataref) & SKB_DATAREF_MASK) > 2));
}

/* Sets the data_seq and returns pointer to the in-skb field of the data_seq.
 * If the packet has a 64-bit dseq, the pointer points to the last 32 bits.
 */
static inline __u32 *mptcp_skb_set_data_seq(const struct sk_buff *skb,
					    u32 *data_seq)
{
	__u32 *ptr = (__u32 *)(skb_transport_header(skb) + TCP_SKB_CB(skb)->dss_off);

	if (TCP_SKB_CB(skb)->mptcp_flags & MPTCPHDR_SEQ64_SET) {
		*data_seq = (u32)get_unaligned_be64(ptr);
		ptr++;
	} else {
		*data_seq = get_unaligned_be32(ptr);
	}

	return ptr;
}

static inline struct sock *mptcp_meta_sk(const struct sock *sk)
{
	return tcp_sk(sk)->meta_sk;
}

static inline struct tcp_sock *mptcp_meta_tp(const struct tcp_sock *tp)
{
	return tcp_sk(tp->meta_sk);
}

static inline
struct mptcp_cb *mptcp_mpcb_from_req_sk(const struct request_sock *req)
{
	return mptcp_rsk(req)->mpcb;
}

static inline int is_meta_tp(const struct tcp_sock *tp)
{
	return tp->mpcb && mptcp_meta_tp(tp) == tp;
}

static inline int is_meta_sk(const struct sock *sk)
{
	return sk->sk_type == SOCK_STREAM  && sk->sk_protocol == IPPROTO_TCP &&
	       tcp_sk(sk)->mpc && mptcp_meta_sk(sk) == sk;
}

static inline int is_master_tp(const struct tcp_sock *tp)
{
	return !tp->mpc || (!tp->mptcp->slave_sk && !is_meta_tp(tp));
}

static inline int mptcp_req_sk_saw_mpc(const struct request_sock *req)
{
	return tcp_rsk(req)->saw_mpc;
}

static inline void mptcp_hash_request_remove(struct request_sock *req)
{
	int in_softirq = 0;

	if (list_empty(&mptcp_rsk(req)->collide_tuple))
		return;

	if (in_softirq()) {
		spin_lock(&mptcp_reqsk_hlock);
		in_softirq = 1;
	} else {
		spin_lock_bh(&mptcp_reqsk_hlock);
	}

	list_del(&mptcp_rsk(req)->collide_tuple);

	if (in_softirq)
		spin_unlock(&mptcp_reqsk_hlock);
	else
		spin_unlock_bh(&mptcp_reqsk_hlock);
}

static inline void mptcp_reqsk_destructor(struct request_sock *req)
{
	if (!mptcp_rsk(req)->mpcb) {
		if (in_softirq()) {
			mptcp_reqsk_remove_tk(req);
		} else {
			rcu_read_lock_bh();
			spin_lock(&mptcp_tk_hashlock);
			hlist_nulls_del_rcu(&mptcp_rsk(req)->collide_tk);
			spin_unlock(&mptcp_tk_hashlock);
			rcu_read_unlock_bh();
		}
	} else {
		mptcp_hash_request_remove(req);
	}
}

static inline void mptcp_init_mp_opt(struct multipath_options *mopt)
{
	mopt->list_rcvd = 0;
	mopt->rem4_bits = mopt->rem6_bits = 0;
	mopt->join_ack = 0;
	mopt->mp_fail = 0;
	mopt->mp_fclose = 0;
	mopt->is_mp_join = 0;
	mopt->mptcp_rem_key = 0;
	mopt->mpcb = NULL;
}

static inline int mptcp_check_rtt(const struct tcp_sock *tp, int time)
{
	struct mptcp_cb *mpcb = tp->mpcb;
	struct tcp_sock *tp_tmp;
	u32 rtt_max = 0;

	/* In MPTCP, we take the max delay across all flows,
	 * in order to take into account meta-reordering buffers.
	 */
	mptcp_for_each_tp(mpcb, tp_tmp) {
		if (rtt_max < tp_tmp->rcv_rtt_est.rtt)
			rtt_max = tp_tmp->rcv_rtt_est.rtt;
	}
	if (time < (rtt_max >> 3) || !rtt_max)
		return 1;

	return 0;
}

static inline __be32 mptcp_get_highorder_sndbits(const struct sk_buff *skb,
						 const struct mptcp_cb *mpcb)
{
	return htonl(mpcb->snd_high_order[(TCP_SKB_CB(skb)->mptcp_flags &
			MPTCPHDR_SEQ64_INDEX) ? 1 : 0]);
}

static inline u64 mptcp_get_data_seq_64(const struct mptcp_cb *mpcb, int index,
					u32 data_seq_32)
{
	return ((u64)mpcb->rcv_high_order[index] << 32) | data_seq_32;
}

static inline u64 mptcp_get_rcv_nxt_64(const struct tcp_sock *meta_tp)
{
	struct mptcp_cb *mpcb = meta_tp->mpcb;
	return mptcp_get_data_seq_64(mpcb, mpcb->rcv_hiseq_index,
				     meta_tp->rcv_nxt);
}

static inline void mptcp_check_sndseq_wrap(struct tcp_sock *meta_tp, int inc)
{
	if (unlikely(meta_tp->snd_nxt > meta_tp->snd_nxt + inc)) {
		struct mptcp_cb *mpcb = meta_tp->mpcb;
		mpcb->snd_hiseq_index = mpcb->snd_hiseq_index ? 0 : 1;
		mpcb->snd_high_order[mpcb->snd_hiseq_index] += 2;
	}
}

static inline void mptcp_check_rcvseq_wrap(struct tcp_sock *meta_tp, int inc)
{
	if (unlikely(meta_tp->rcv_nxt > meta_tp->rcv_nxt + inc)) {
		struct mptcp_cb *mpcb = meta_tp->mpcb;
		mpcb->rcv_high_order[mpcb->rcv_hiseq_index] += 2;
		mpcb->rcv_hiseq_index = mpcb->rcv_hiseq_index ? 0 : 1;
	}
}

static inline void mptcp_path_array_check(struct sock *meta_sk)
{
	struct mptcp_cb *mpcb = tcp_sk(meta_sk)->mpcb;

	if (unlikely(mpcb->rx_opt.list_rcvd)) {
		mpcb->rx_opt.list_rcvd = 0;
		mptcp_create_subflows(meta_sk);
	}
}

static inline int mptcp_check_snd_buf(const struct tcp_sock *tp)
{
	struct tcp_sock *tp_it;
	u32 rtt_max = tp->srtt;
	u64 bw_est;

	if (!tp->srtt)
		return tp->reordering + 1;

	mptcp_for_each_tp(tp->mpcb, tp_it)
		if (rtt_max < tp_it->srtt)
			rtt_max = tp_it->srtt;

	bw_est = div64_u64(((u64)tp->snd_cwnd * rtt_max) << 16,
				(u64)tp->srtt);

	return max_t(unsigned int, (u32)(bw_est >> 16),
			tp->reordering + 1);
}

static inline int mptcp_sk_can_send(const struct sock *sk)
{
	return (1 << sk->sk_state) & (TCPF_ESTABLISHED | TCPF_CLOSE_WAIT);
}

static inline int mptcp_sk_can_recv(const struct sock *sk)
{
	return (1 << sk->sk_state) & (TCPF_ESTABLISHED | TCP_FIN_WAIT1 | TCP_FIN_WAIT2);
}

/* Adding a new subflow to the rcv-buffer space. We make a simple addition,
 * to give some space to allow traffic on the new subflow. Autotuning will
 * increase it further later on.
 */
static inline void mptcp_init_buffer_space(struct sock *sk)
{
	struct sock *meta_sk = mptcp_meta_sk(sk);
	int space = min(meta_sk->sk_rcvbuf + sk->sk_rcvbuf, sysctl_tcp_rmem[2]);

	if (space > meta_sk->sk_rcvbuf) {
		tcp_sk(meta_sk)->window_clamp += tcp_sk(sk)->window_clamp;
		meta_sk->sk_rcvbuf = space;
	}
}

static inline void mptcp_set_rto(struct sock *sk)
{
	struct tcp_sock *tp = tcp_sk(sk);
	struct sock *sk_it;
	__u32 max_rto = 0;

	if (!tp->mpc)
		return;

	mptcp_for_each_sk(tp->mpcb, sk_it) {
		if (mptcp_sk_can_send(sk_it) &&
		    inet_csk(sk_it)->icsk_rto > max_rto)
			max_rto = inet_csk(sk_it)->icsk_rto;
	}
	if (max_rto)
		inet_csk(mptcp_meta_sk(sk))->icsk_rto = max_rto << 1;
}

static inline int mptcp_sysctl_syn_retries(void)
{
	return sysctl_mptcp_syn_retries;
}

static inline void mptcp_include_mpc(struct tcp_sock *tp)
{
	if (tp->mpc) {
		tp->mptcp->include_mpc = 1;
	}
}

static inline void mptcp_sub_close_passive(struct sock *sk)
{
	struct sock *meta_sk = mptcp_meta_sk(sk);
	struct tcp_sock *tp = tcp_sk(sk), *meta_tp = tcp_sk(meta_sk);

	/* Only close, if the app did a send-shutdown (passive close), and we
	 * received the data-ack of the data-fin.
	 */
	if (tp->mpcb->passive_close &&
	    meta_tp->snd_una == meta_tp->write_seq)
		mptcp_sub_close(sk, 0);
}

static inline int mptcp_fallback_infinite(struct tcp_sock *tp,
					  const struct sk_buff *skb)
{
	/* If data has been acknowleged on the meta-level, fully_established
	 * will have been set before and thus we will not fall back to infinite
	 * mapping.
	 */
	if (likely(tp->mptcp->fully_established))
		return 0;

	if (TCP_SKB_CB(skb)->tcp_flags & (TCPHDR_SYN | TCPHDR_FIN))
		return 0;

	mptcp_debug("%s %#x will fallback - pi %d from %pS\n", __func__,
		    tp->mpcb->mptcp_loc_token, tp->mptcp->path_index,
		    __builtin_return_address(0));
	if (is_master_tp(tp))
		tp->mpcb->send_infinite_mapping = 1;
	else
		return MPTCP_FLAG_SEND_RESET;

	return 0;
}

static inline int mptcp_mp_fail_rcvd(struct sock *sk, struct tcphdr *th)
{
	struct sock *meta_sk = mptcp_meta_sk(sk);
	struct mptcp_cb *mpcb = tcp_sk(sk)->mpcb;

	if (unlikely(mpcb->rx_opt.mp_fail)) {
		mpcb->rx_opt.mp_fail = 0;

		if (!th->rst && !mpcb->infinite_mapping) {
			mpcb->send_infinite_mapping = 1;
			/* We resend everything that has not been acknowledged */
			meta_sk->sk_send_head = tcp_write_queue_head(meta_sk);

			/* We artificially restart the whole send-queue. Thus,
			 * it is as if no packets are in flight */
			tcp_sk(meta_sk)->packets_out = 0;
		}

		return 0;
	}

	if (unlikely(mpcb->rx_opt.mp_fclose)) {
		struct sock *sk_it, *tmpsk;
		mpcb->rx_opt.mp_fclose = 0;

		tcp_send_active_reset(sk, GFP_ATOMIC);

		mptcp_for_each_sk_safe(mpcb, sk_it, tmpsk)
			mptcp_sub_force_close(sk_it);

		tcp_reset(meta_sk);

		return 1;
	}

	return 0;
}

/* Find the first free index in the bitfield */
static inline int __mptcp_find_free_index(u8 bitfield, int j, u8 base)
{
	int i;
	mptcp_for_each_bit_unset(bitfield >> base, i) {
		/* We wrapped at the bitfield - try from 0 on */
		if (i + base >= sizeof(bitfield) * 8) {
			mptcp_for_each_bit_unset(bitfield, i) {
				if (i != j)
					return i;
			}
			goto exit;
		}
		if (i + base != j)
			return i + base;
	}
exit:
	return -1;
}

static inline int mptcp_find_free_index(u8 bitfield)
{
	return __mptcp_find_free_index(bitfield, -1, 0);
}

/* Find the first index whose bit in the bit-field == 0 */
static inline u8 mptcp_set_new_pathindex(struct mptcp_cb *mpcb)
{
	u8 base = mpcb->next_path_index;
	int i;

	/* Start at 1, because 0 is reserved for the meta-sk */
	mptcp_for_each_bit_unset(mpcb->path_index_bits >> base, i) {
		if (i + base < 1)
			continue;
		if (i + base >= sizeof(mpcb->path_index_bits) * 8)
			break;
		i += base;
		mpcb->path_index_bits |= (1 << i);
		mpcb->next_path_index = i + 1;
		return i;
	}
	mptcp_for_each_bit_unset(mpcb->path_index_bits, i) {
		if (i < 1)
			continue;
		mpcb->path_index_bits |= (1 << i);
		mpcb->next_path_index = i + 1;
		return i;
	}

	return 0;
}

static inline int mptcp_v6_is_v4_mapped(struct sock *sk)
{
	return sk->sk_family == AF_INET6 &&
		ipv6_addr_type(&inet6_sk(sk)->saddr) == IPV6_ADDR_MAPPED;
}

#else /* CONFIG_MPTCP */
#define mptcp_debug(fmt, args...)	\
	do {				\
	} while(0)

/* Without MPTCP, we just do one iteration
 * over the only socket available. This assumes that
 * the sk/tp arg is the socket in that case.
 */
#define mptcp_for_each_tp(mpcb, tp)
#define mptcp_for_each_sk(mpcb, sk)
#define mptcp_for_each_sk_safe(__mpcb, __sk, __temp)

static inline int mptcp_skb_cloned(const struct sk_buff *skb,
				   const struct tcp_sock *tp)
{
	return 0;
}
static inline __u32 *mptcp_skb_set_data_seq(const struct sk_buff *skb,
					    u32 *data_seq)
{
	return 0;
}
static inline int mptcp_is_data_fin(const struct sk_buff *skb)
{
	return 0;
}
static inline int mptcp_is_data_seq(const struct sk_buff *skb)
{
	return 0;
}
static inline struct sock *mptcp_meta_sk(const struct sock *sk)
{
	return NULL;
}
static inline struct tcp_sock *mptcp_meta_tp(const struct tcp_sock *tp)
{
	return NULL;
}
static inline
struct mptcp_cb *mptcp_mpcb_from_req_sk(const struct request_sock *req)
{
	return NULL;
}
static inline int is_meta_sk(const struct sock *sk)
{
	return 0;
}
static inline int is_master_tp(const struct tcp_sock *tp)
{
	return 0;
}
static inline int mptcp_req_sk_saw_mpc(const struct request_sock *req)
{
	return 0;
}
static inline void mptcp_purge_ofo_queue(struct tcp_sock *meta_tp) {}
static inline void mptcp_cleanup_rbuf(const struct sock *meta_sk, int copied) {}
static inline void mptcp_del_sock(const struct sock *sk) {}
static inline void mptcp_reinject_data(struct sock *orig_sk, int clone_it) {}
static inline void mptcp_init_buffer_space(const struct sock *sk) {}
static inline void mptcp_update_sndbuf(const struct mptcp_cb *mpcb) {}
static inline void mptcp_skb_entail_init(const struct tcp_sock *tp,
					 const struct sk_buff *skb) {}
static inline struct sk_buff *mptcp_next_segment(const struct sock *sk,
						 const int *reinject)
{
	return NULL;
}
static inline void mptcp_clean_rtx_infinite(const struct sk_buff *skb,
					    const struct sock *sk) {}
static inline void mptcp_retransmit_timer(const struct sock *meta_sk) {}
static inline int mptcp_write_wakeup(struct sock *meta_sk)
{
	return 0;
}
static inline void mptcp_sub_close(struct sock *sk, unsigned long delay) {}
static inline void mptcp_set_rto(const struct sock *sk) {}
static inline void mptcp_send_fin(const struct sock *meta_sk) {}
static inline void mptcp_parse_options(const uint8_t *ptr, const int opsize,
				       const struct tcp_options_received *opt_rx,
				       const struct multipath_options *mopt,
				       const struct sk_buff *skb) {}
static inline void mptcp_post_parse_options(struct tcp_sock *tp,
					    const struct sk_buff *skb) {}
static inline void mptcp_syn_options(struct sock *sk,
				     struct tcp_out_options *opts,
				     unsigned *remaining) {}
static inline void mptcp_synack_options(struct request_sock *req,
					struct tcp_out_options *opts,
					unsigned *remaining) {}

static inline void mptcp_established_options(struct sock *sk,
					     struct sk_buff *skb,
					     struct tcp_out_options *opts,
					     unsigned *size) {}
static inline void mptcp_options_write(__be32 *ptr, struct tcp_sock *tp,
				       struct tcp_out_options *opts,
				       struct sk_buff *skb) {}
static inline void mptcp_close(struct sock *meta_sk, long timeout) {}
static inline int mptcp_doit(struct sock *sk)
{
	return 0;
}
static inline int mptcp_check_req_master(const struct sock *sk,
					 const struct sock *child,
					 struct request_sock *req,
					 struct request_sock **prev,
					 const struct multipath_options *mopt)
{
	return 1;
}
static inline struct sock *mptcp_check_req_child(const struct sock *sk,
						 const struct sock *child,
						 const struct request_sock *req,
						 struct request_sock **prev,
						 const struct tcp_options_received *rx_opt)
{
	return 0;
}
static inline u32 __mptcp_select_window(const struct sock *sk)
{
	return 0;
}
static inline void mptcp_select_initial_window(int *__space,
					       __u32 *window_clamp,
					       const struct sock *sk) {}
static inline unsigned int mptcp_current_mss(struct sock *meta_sk)
{
	return 0;
}
static inline int mptcp_select_size(const struct sock *meta_sk)
{
	return 0;
}
static inline int mptcp_data_ack(struct sock *sk, const struct sk_buff *skb)
{
	return 0;
}
static inline void mptcp_key_sha1(u64 key, u32 *token, u64 *idsn) {}
static inline void mptcp_sub_close_passive(struct sock *sk) {}
static inline int mptcp_fallback_infinite(const struct tcp_sock *tp,
					  const struct sk_buff *skb)
{
	return 0;
}
static inline int mptcp_mp_fail_rcvd(struct sock *sk, struct tcphdr *th)
{
	return 0;
}
static inline void mptcp_init_mp_opt(const struct multipath_options *mopt) {}
static inline int mptcp_check_rtt(const struct tcp_sock *tp, int time)
{
	return 0;
}
static inline void mptcp_path_array_check(const struct sock *meta_sk) {}
static inline int mptcp_check_snd_buf(const struct tcp_sock *tp)
{
	return 0;
}
static inline int mptcp_sysctl_syn_retries(void)
{
	return 0;
}
static inline void mptcp_send_reset(const struct sock *sk,
				    const struct sk_buff *skb) {}
static inline void mptcp_send_active_reset(struct sock *meta_sk,
					   gfp_t priority) {}
static inline int mptcp_write_xmit(struct sock *sk, unsigned int mss_now,
				   int nonagle, int push_one, gfp_t gfp)
{
	return 0;
}
static inline struct sock *mptcp_sk_clone(const struct sock *sk,
					  int family, int priority)
{
	return NULL;
}
static inline void mptcp_set_keepalive(struct sock *sk, int val) {}
#endif /* CONFIG_MPTCP */

#endif /* _MPTCP_H */<|MERGE_RESOLUTION|>--- conflicted
+++ resolved
@@ -558,20 +558,12 @@
 			printk(KERN_DEBUG __FILE__ ": " fmt, ##args);	\
 	} while (0)
 
-<<<<<<< HEAD
 #define MPTCP_INC_STATS(net, field)	SNMP_INC_STATS((net)->mib.mptcp_statistics, field)
 #define MPTCP_INC_STATS_BH(net, field)	SNMP_INC_STATS_BH((net)->mib.mptcp_statistics, field)
 #define MPTCP_DEC_STATS(net, field)	SNMP_DEC_STATS((net)->mib.mptcp_statistics, field)
 #define MPTCP_ADD_STATS_USER(net, field, val) SNMP_ADD_STATS_USER((net)->mib.mptcp_statistics, field, val)
 #define MPTCP_ADD_STATS(net, field, val)	SNMP_ADD_STATS((net)->mib.mptcp_statistics, field, val)
 
-static inline int mptcp_sysctl_mss(void)
-{
-	return sysctl_mptcp_mss;
-}
-
-=======
->>>>>>> edc46358
 /* Iterates over all subflows */
 #define mptcp_for_each_tp(mpcb, tp)					\
 	for ((tp) = (mpcb)->connection_list; (tp); (tp) = (tp)->mptcp->next)
