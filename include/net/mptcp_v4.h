/*
 *	MPTCP implementation
 *
 *	Initial Design & Implementation:
 *	Sébastien Barré <sebastien.barre@uclouvain.be>
 *
 *	Current Maintainer & Author:
 *	Christoph Paasch <christoph.paasch@uclouvain.be>
 *
 *	Additional authors:
 *	Jaakko Korkeaniemi <jaakko.korkeaniemi@aalto.fi>
 *	Gregory Detal <gregory.detal@uclouvain.be>
 *	Fabien Duchêne <fabien.duchene@uclouvain.be>
 *	Andreas Seelinger <Andreas.Seelinger@rwth-aachen.de>
 *	Lavkesh Lahngir <lavkesh51@gmail.com>
 *	Andreas Ripke <ripke@neclab.eu>
 *	Vlad Dogaru <vlad.dogaru@intel.com>
 *	Octavian Purdila <octavian.purdila@intel.com>
 *	John Ronan <jronan@tssg.org>
 *	Catalin Nicutar <catalin.nicutar@gmail.com>
 *	Brandon Heller <brandonh@stanford.edu>
 *
 *
 *	This program is free software; you can redistribute it and/or
 *      modify it under the terms of the GNU General Public License
 *      as published by the Free Software Foundation; either version
 *      2 of the License, or (at your option) any later version.
 */

#ifndef MPTCP_V4_H_
#define MPTCP_V4_H_


#include <linux/in.h>
#include <linux/skbuff.h>
#include <net/mptcp.h>
#include <net/mptcp_pm.h>
#include <net/request_sock.h>
#include <net/sock.h>

extern struct request_sock_ops mptcp_request_sock_ops;
extern struct proto mptcp_prot;

#ifdef CONFIG_MPTCP

int mptcp_v4_do_rcv(struct sock *meta_sk, struct sk_buff *skb);
void mptcp_v4_do_rcv_join_syn(struct sock *meta_sk, struct sk_buff *skb,
			      struct tcp_options_received *tmp_opt);
int mptcp_v4_rem_raddress(struct multipath_options *mopt, u8 id);
int mptcp_v4_add_raddress(struct multipath_options *mopt,
			  const struct in_addr *addr, __be16 port, u8 id);
void mptcp_v4_set_init_addr_bit(struct mptcp_cb *mpcb, __be32 daddr);
struct sock *mptcp_v4_search_req(const __be16 rport, const __be32 raddr,
				 const __be32 laddr);
void mptcp_init4_subsockets(struct sock *meta_sk, const struct mptcp_loc4 *loc,
			    struct mptcp_rem4 *rem);
int mptcp_pm_addr4_event_handler(struct in_ifaddr *ifa, unsigned long event,
				  struct mptcp_cb *mpcb);
<<<<<<< HEAD
int mptcp_v4_add_remove_address(int opt, struct sock *sk,
				char __user *optval, int optlen);
void mptcp_pm_v4_init(void);
=======
int mptcp_pm_v4_init(void);
>>>>>>> 858ba853
void mptcp_v4_send_add_addr(int loc_id, struct mptcp_cb *mpcb);

#else

static inline int mptcp_v4_do_rcv(const struct sock *meta_sk,
				  const struct sk_buff *skb)
{
	return 0;
}

static inline int mptcp_v4_send_synack(const struct sock *meta_sk,
				       const struct request_sock *req,
				       const struct request_values *rvp)
{
	return 0;
}

#endif /* CONFIG_MPTCP */

#endif /* MPTCP_V4_H_ */<|MERGE_RESOLUTION|>--- conflicted
+++ resolved
@@ -56,13 +56,9 @@
 			    struct mptcp_rem4 *rem);
 int mptcp_pm_addr4_event_handler(struct in_ifaddr *ifa, unsigned long event,
 				  struct mptcp_cb *mpcb);
-<<<<<<< HEAD
 int mptcp_v4_add_remove_address(int opt, struct sock *sk,
 				char __user *optval, int optlen);
-void mptcp_pm_v4_init(void);
-=======
 int mptcp_pm_v4_init(void);
->>>>>>> 858ba853
 void mptcp_v4_send_add_addr(int loc_id, struct mptcp_cb *mpcb);
 
 #else
