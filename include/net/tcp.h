/*
 * INET		An implementation of the TCP/IP protocol suite for the LINUX
 *		operating system.  INET is implemented using the  BSD Socket
 *		interface as the means of communication with the user level.
 *
 *		Definitions for the TCP module.
 *
 * Version:	@(#)tcp.h	1.0.5	05/23/93
 *
 * Authors:	Ross Biro
 *		Fred N. van Kempen, <waltje@uWalt.NL.Mugnet.ORG>
 *
 *		This program is free software; you can redistribute it and/or
 *		modify it under the terms of the GNU General Public License
 *		as published by the Free Software Foundation; either version
 *		2 of the License, or (at your option) any later version.
 */
#ifndef _TCP_H
#define _TCP_H

#define FASTRETRANS_DEBUG 1

#include <linux/list.h>
#include <linux/tcp.h>
#include <linux/bug.h>
#include <linux/slab.h>
#include <linux/cache.h>
#include <linux/percpu.h>
#include <linux/skbuff.h>
#include <linux/dmaengine.h>
#include <linux/crypto.h>
#include <linux/cryptohash.h>
#include <linux/kref.h>

#include <net/inet_connection_sock.h>
#include <net/inet_timewait_sock.h>
#include <net/inet_hashtables.h>
#include <net/checksum.h>
#include <net/request_sock.h>
#include <net/sock.h>
#include <net/snmp.h>
#include <net/ip.h>
#include <net/tcp_states.h>
#include <net/inet_ecn.h>
#include <net/dst.h>

#include <linux/seq_file.h>
#include <linux/memcontrol.h>

extern struct inet_hashinfo tcp_hashinfo;

extern struct percpu_counter tcp_orphan_count;
void tcp_time_wait(struct sock *sk, int state, int timeo);

#define MAX_TCP_HEADER	(128 + MAX_HEADER)
#define MAX_TCP_OPTION_SPACE 40

/* 
 * Never offer a window over 32767 without using window scaling. Some
 * poor stacks do signed 16bit maths! 
 */
#define MAX_TCP_WINDOW		32767U

/* Minimal accepted MSS. It is (60+60+8) - (20+20). */
#define TCP_MIN_MSS		88U

/* The least MTU to use for probing */
#define TCP_BASE_MSS		512

/* After receiving this amount of duplicate ACKs fast retransmit starts. */
#define TCP_FASTRETRANS_THRESH 3

/* Maximal reordering. */
#define TCP_MAX_REORDERING	127

/* Maximal number of ACKs sent quickly to accelerate slow-start. */
#define TCP_MAX_QUICKACKS	16U

/* urg_data states */
#define TCP_URG_VALID	0x0100
#define TCP_URG_NOTYET	0x0200
#define TCP_URG_READ	0x0400

#define TCP_RETR1	3	/*
				 * This is how many retries it does before it
				 * tries to figure out if the gateway is
				 * down. Minimal RFC value is 3; it corresponds
				 * to ~3sec-8min depending on RTO.
				 */

#define TCP_RETR2	15	/*
				 * This should take at least
				 * 90 minutes to time out.
				 * RFC1122 says that the limit is 100 sec.
				 * 15 is ~13-30min depending on RTO.
				 */

#define TCP_SYN_RETRIES	 6	/* This is how many retries are done
				 * when active opening a connection.
				 * RFC1122 says the minimum retry MUST
				 * be at least 180secs.  Nevertheless
				 * this value is corresponding to
				 * 63secs of retransmission with the
				 * current initial RTO.
				 */

#define TCP_SYNACK_RETRIES 5	/* This is how may retries are done
				 * when passive opening a connection.
				 * This is corresponding to 31secs of
				 * retransmission with the current
				 * initial RTO.
				 */

#define TCP_TIMEWAIT_LEN (60*HZ) /* how long to wait to destroy TIME-WAIT
				  * state, about 60 seconds	*/
#define TCP_FIN_TIMEOUT	TCP_TIMEWAIT_LEN
                                 /* BSD style FIN_WAIT2 deadlock breaker.
				  * It used to be 3min, new value is 60sec,
				  * to combine FIN-WAIT-2 timeout with
				  * TIME-WAIT timer.
				  */

#define TCP_DELACK_MAX	((unsigned)(HZ/5))	/* maximal time to delay before sending an ACK */
#if HZ >= 100
#define TCP_DELACK_MIN	((unsigned)(HZ/25))	/* minimal time to delay before sending an ACK */
#define TCP_ATO_MIN	((unsigned)(HZ/25))
#else
#define TCP_DELACK_MIN	4U
#define TCP_ATO_MIN	4U
#endif
#define TCP_RTO_MAX	((unsigned)(120*HZ))
#define TCP_RTO_MIN	((unsigned)(HZ/5))
#define TCP_TIMEOUT_INIT ((unsigned)(1*HZ))	/* RFC6298 2.1 initial RTO value	*/
#define TCP_TIMEOUT_FALLBACK ((unsigned)(3*HZ))	/* RFC 1122 initial RTO value, now
						 * used as a fallback RTO for the
						 * initial data transmission if no
						 * valid RTT sample has been acquired,
						 * most likely due to retrans in 3WHS.
						 */

#define TCP_RESOURCE_PROBE_INTERVAL ((unsigned)(HZ/2U)) /* Maximal interval between probes
					                 * for local resources.
					                 */

#define TCP_KEEPALIVE_TIME	(120*60*HZ)	/* two hours */
#define TCP_KEEPALIVE_PROBES	9		/* Max of 9 keepalive probes	*/
#define TCP_KEEPALIVE_INTVL	(75*HZ)

#define MAX_TCP_KEEPIDLE	32767
#define MAX_TCP_KEEPINTVL	32767
#define MAX_TCP_KEEPCNT		127
#define MAX_TCP_SYNCNT		127

#define TCP_SYNQ_INTERVAL	(HZ/5)	/* Period of SYNACK timer */

#define TCP_PAWS_24DAYS	(60 * 60 * 24 * 24)
#define TCP_PAWS_MSL	60		/* Per-host timestamps are invalidated
					 * after this time. It should be equal
					 * (or greater than) TCP_TIMEWAIT_LEN
					 * to provide reliability equal to one
					 * provided by timewait state.
					 */
#define TCP_PAWS_WINDOW	1		/* Replay window for per-host
					 * timestamps. It must be less than
					 * minimal timewait lifetime.
					 */
/*
 *	TCP option
 */
 
#define TCPOPT_NOP		1	/* Padding */
#define TCPOPT_EOL		0	/* End of options */
#define TCPOPT_MSS		2	/* Segment size negotiating */
#define TCPOPT_WINDOW		3	/* Window scaling */
#define TCPOPT_SACK_PERM        4       /* SACK Permitted */
#define TCPOPT_SACK             5       /* SACK Block */
#define TCPOPT_TIMESTAMP	8	/* Better RTT estimations/PAWS */
#define TCPOPT_MD5SIG		19	/* MD5 Signature (RFC2385) */
#define TCPOPT_MPTCP		30
#define TCPOPT_EXP		254	/* Experimental */
/* Magic number to be after the option value for sharing TCP
 * experimental options. See draft-ietf-tcpm-experimental-options-00.txt
 */
#define TCPOPT_FASTOPEN_MAGIC	0xF989

/*
 *     TCP option lengths
 */

#define TCPOLEN_MSS            4
#define TCPOLEN_WINDOW         3
#define TCPOLEN_SACK_PERM      2
#define TCPOLEN_TIMESTAMP      10
#define TCPOLEN_MD5SIG         18
#define TCPOLEN_EXP_FASTOPEN_BASE  4

/* But this is what stacks really send out. */
#define TCPOLEN_TSTAMP_ALIGNED		12
#define TCPOLEN_WSCALE_ALIGNED		4
#define TCPOLEN_SACKPERM_ALIGNED	4
#define TCPOLEN_SACK_BASE		2
#define TCPOLEN_SACK_BASE_ALIGNED	4
#define TCPOLEN_SACK_PERBLOCK		8
#define TCPOLEN_MD5SIG_ALIGNED		20
#define TCPOLEN_MSS_ALIGNED		4

/* Flags in tp->nonagle */
#define TCP_NAGLE_OFF		1	/* Nagle's algo is disabled */
#define TCP_NAGLE_CORK		2	/* Socket is corked	    */
#define TCP_NAGLE_PUSH		4	/* Cork is overridden for already queued data */

/* TCP thin-stream limits */
#define TCP_THIN_LINEAR_RETRIES 6       /* After 6 linear retries, do exp. backoff */

/* TCP initial congestion window as per draft-hkchu-tcpm-initcwnd-01 */
#define TCP_INIT_CWND		10

/* Bit Flags for sysctl_tcp_fastopen */
#define	TFO_CLIENT_ENABLE	1
#define	TFO_SERVER_ENABLE	2
#define	TFO_CLIENT_NO_COOKIE	4	/* Data in SYN w/o cookie option */

/* Process SYN data but skip cookie validation */
#define	TFO_SERVER_COOKIE_NOT_CHKED	0x100
/* Accept SYN data w/o any cookie option */
#define	TFO_SERVER_COOKIE_NOT_REQD	0x200

/* Force enable TFO on all listeners, i.e., not requiring the
 * TCP_FASTOPEN socket option. SOCKOPT1/2 determine how to set max_qlen.
 */
#define	TFO_SERVER_WO_SOCKOPT1	0x400
#define	TFO_SERVER_WO_SOCKOPT2	0x800
/* Always create TFO child sockets on a TFO listener even when
 * cookie/data not present. (For testing purpose!)
 */
#define	TFO_SERVER_ALWAYS	0x1000

/* Flags from tcp_input.c for tcp_ack */
#define FLAG_DATA               0x01 /* Incoming frame contained data.          */
#define FLAG_WIN_UPDATE         0x02 /* Incoming ACK was a window update.       */
#define FLAG_DATA_ACKED         0x04 /* This ACK acknowledged new data.         */
#define FLAG_RETRANS_DATA_ACKED 0x08 /* "" "" some of which was retransmitted.  */
#define FLAG_SYN_ACKED          0x10 /* This ACK acknowledged SYN.              */
#define FLAG_DATA_SACKED        0x20 /* New SACK.                               */
#define FLAG_ECE                0x40 /* ECE in this ACK                         */
#define FLAG_SLOWPATH           0x100 /* Do not skip RFC checks for window update.*/
#define FLAG_ORIG_SACK_ACKED    0x200 /* Never retransmitted data are (s)acked  */
#define FLAG_SND_UNA_ADVANCED   0x400 /* Snd_una was changed (!= FLAG_DATA_ACKED) */
#define FLAG_DSACKING_ACK       0x800 /* SACK blocks contained D-SACK info */
#define FLAG_SACK_RENEGING      0x2000 /* snd_una advanced to a sacked seq */
#define FLAG_UPDATE_TS_RECENT   0x4000 /* tcp_replace_ts_recent() */
#define MPTCP_FLAG_DATA_ACKED	0x8000

#define FLAG_ACKED              (FLAG_DATA_ACKED|FLAG_SYN_ACKED)
#define FLAG_NOT_DUP            (FLAG_DATA|FLAG_WIN_UPDATE|FLAG_ACKED)
#define FLAG_CA_ALERT           (FLAG_DATA_SACKED|FLAG_ECE)
#define FLAG_FORWARD_PROGRESS   (FLAG_ACKED|FLAG_DATA_SACKED)

extern struct inet_timewait_death_row tcp_death_row;

/* sysctl variables for tcp */
extern int sysctl_tcp_timestamps;
extern int sysctl_tcp_window_scaling;
extern int sysctl_tcp_sack;
extern int sysctl_tcp_fin_timeout;
extern int sysctl_tcp_keepalive_time;
extern int sysctl_tcp_keepalive_probes;
extern int sysctl_tcp_keepalive_intvl;
extern int sysctl_tcp_syn_retries;
extern int sysctl_tcp_synack_retries;
extern int sysctl_tcp_retries1;
extern int sysctl_tcp_retries2;
extern int sysctl_tcp_orphan_retries;
extern int sysctl_tcp_syncookies;
extern int sysctl_tcp_fastopen;
extern int sysctl_tcp_retrans_collapse;
extern int sysctl_tcp_stdurg;
extern int sysctl_tcp_rfc1337;
extern int sysctl_tcp_abort_on_overflow;
extern int sysctl_tcp_max_orphans;
extern int sysctl_tcp_fack;
extern int sysctl_tcp_reordering;
extern int sysctl_tcp_dsack;
extern long sysctl_tcp_mem[3];
extern int sysctl_tcp_wmem[3];
extern int sysctl_tcp_rmem[3];
extern int sysctl_tcp_app_win;
extern int sysctl_tcp_adv_win_scale;
extern int sysctl_tcp_tw_reuse;
extern int sysctl_tcp_frto;
extern int sysctl_tcp_low_latency;
extern int sysctl_tcp_dma_copybreak;
extern int sysctl_tcp_nometrics_save;
extern int sysctl_tcp_moderate_rcvbuf;
extern int sysctl_tcp_tso_win_divisor;
extern int sysctl_tcp_mtu_probing;
extern int sysctl_tcp_base_mss;
extern int sysctl_tcp_workaround_signed_windows;
extern int sysctl_tcp_slow_start_after_idle;
extern int sysctl_tcp_thin_linear_timeouts;
extern int sysctl_tcp_thin_dupack;
extern int sysctl_tcp_early_retrans;
extern int sysctl_tcp_limit_output_bytes;
extern int sysctl_tcp_challenge_ack_limit;
extern unsigned int sysctl_tcp_notsent_lowat;
extern int sysctl_tcp_min_tso_segs;

extern atomic_long_t tcp_memory_allocated;
extern struct percpu_counter tcp_sockets_allocated;
extern int tcp_memory_pressure;

/*
 * The next routines deal with comparing 32 bit unsigned ints
 * and worry about wraparound (automatic with unsigned arithmetic).
 */

static inline bool before(__u32 seq1, __u32 seq2)
{
        return (__s32)(seq1-seq2) < 0;
}
#define after(seq2, seq1) 	before(seq1, seq2)

/* is s2<=s1<=s3 ? */
static inline bool between(__u32 seq1, __u32 seq2, __u32 seq3)
{
	return seq3 - seq2 >= seq1 - seq2;
}

static inline bool tcp_out_of_memory(struct sock *sk)
{
	if (sk->sk_wmem_queued > SOCK_MIN_SNDBUF &&
	    sk_memory_allocated(sk) > sk_prot_mem_limits(sk, 2))
		return true;
	return false;
}

static inline bool tcp_too_many_orphans(struct sock *sk, int shift)
{
	struct percpu_counter *ocp = sk->sk_prot->orphan_count;
	int orphans = percpu_counter_read_positive(ocp);

	if (orphans << shift > sysctl_tcp_max_orphans) {
		orphans = percpu_counter_sum_positive(ocp);
		if (orphans << shift > sysctl_tcp_max_orphans)
			return true;
	}
	return false;
}

bool tcp_check_oom(struct sock *sk, int shift);

/* syncookies: remember time of last synqueue overflow */
static inline void tcp_synq_overflow(struct sock *sk)
{
	tcp_sk(sk)->rx_opt.ts_recent_stamp = jiffies;
}

/* syncookies: no recent synqueue overflow on this listening socket? */
static inline bool tcp_synq_no_recent_overflow(const struct sock *sk)
{
	unsigned long last_overflow = tcp_sk(sk)->rx_opt.ts_recent_stamp;
	return time_after(jiffies, last_overflow + TCP_TIMEOUT_FALLBACK);
}

extern struct proto tcp_prot;

#define TCP_INC_STATS(net, field)	SNMP_INC_STATS((net)->mib.tcp_statistics, field)
#define TCP_INC_STATS_BH(net, field)	SNMP_INC_STATS_BH((net)->mib.tcp_statistics, field)
#define TCP_DEC_STATS(net, field)	SNMP_DEC_STATS((net)->mib.tcp_statistics, field)
#define TCP_ADD_STATS_USER(net, field, val) SNMP_ADD_STATS_USER((net)->mib.tcp_statistics, field, val)
#define TCP_ADD_STATS(net, field, val)	SNMP_ADD_STATS((net)->mib.tcp_statistics, field, val)

<<<<<<< HEAD
/**** START - Exports needed for MPTCP ****/
extern const struct inet_connection_sock_af_ops ipv4_specific;
extern const struct inet_connection_sock_af_ops ipv6_specific;
extern const struct inet_connection_sock_af_ops ipv6_mapped;
extern const struct tcp_request_sock_ops tcp_request_sock_ipv4_ops;
extern const struct tcp_request_sock_ops tcp_request_sock_ipv6_ops;

struct mptcp_options_received;

int tcp_close_state(struct sock *sk);
void tcp_push(struct sock *sk, int flags, int mss_now, int nonagle);
int tcp_xmit_probe_skb(struct sock *sk, int urgent);
void tcp_cwnd_validate(struct sock *sk);
void tcp_event_new_data_sent(struct sock *sk, const struct sk_buff *skb);
int tcp_transmit_skb(struct sock *sk, struct sk_buff *skb, int clone_it,
		     gfp_t gfp_mask);
unsigned int tcp_mss_split_point(const struct sock *sk,
				 const struct sk_buff *skb,
				 unsigned int mss_now,
				 unsigned int cwnd);
bool tcp_tso_should_defer(struct sock *sk, struct sk_buff *skb);
bool tcp_nagle_test(const struct tcp_sock *tp, const struct sk_buff *skb,
		    unsigned int cur_mss, int nonagle);
bool tcp_snd_wnd_test(const struct tcp_sock *tp, const struct sk_buff *skb,
		      unsigned int cur_mss);
unsigned int tcp_cwnd_test(const struct tcp_sock *tp, const struct sk_buff *skb);
int tcp_mtu_probe(struct sock *sk);
int tcp_init_tso_segs(const struct sock *sk, struct sk_buff *skb,
		      unsigned int mss_now);
void __pskb_trim_head(struct sk_buff *skb, int len);
void tcp_queue_skb(struct sock *sk, struct sk_buff *skb);
void tcp_init_nondata_skb(struct sk_buff *skb, u32 seq, u8 flags);
void tcp_reset(struct sock *sk);
bool tcp_may_update_window(const struct tcp_sock *tp, const u32 ack,
			   const u32 ack_seq, const u32 nwin);
bool tcp_urg_mode(const struct tcp_sock *tp);
void tcp_ack_probe(struct sock *sk);
void tcp_rearm_rto(struct sock *sk);
int tcp_write_timeout(struct sock *sk);
bool retransmits_timed_out(struct sock *sk, unsigned int boundary,
			   unsigned int timeout, bool syn_set);
void tcp_write_err(struct sock *sk);
void tcp_adjust_pcount(struct sock *sk, const struct sk_buff *skb, int decr);
void tcp_set_skb_tso_segs(const struct sock *sk, struct sk_buff *skb,
			  unsigned int mss_now);

int tcp_v4_rtx_synack(struct sock *sk, struct request_sock *req);
void tcp_v4_reqsk_send_ack(struct sock *sk, struct sk_buff *skb,
			   struct request_sock *req);
__u32 tcp_v4_init_sequence(const struct sk_buff *skb);
int tcp_v4_send_synack(struct sock *sk, struct dst_entry *dst,
		       struct request_sock *req,
		       u16 queue_mapping);
void tcp_v4_send_reset(struct sock *sk, struct sk_buff *skb);
struct ip_options_rcu *tcp_v4_save_options(struct sk_buff *skb);
struct sock *tcp_v4_hnd_req(struct sock *sk, struct sk_buff *skb);
void tcp_v4_reqsk_destructor(struct request_sock *req);

int tcp_v6_rtx_synack(struct sock *sk, struct request_sock *req);
void tcp_v6_reqsk_send_ack(struct sock *sk, struct sk_buff *skb,
			   struct request_sock *req);
__u32 tcp_v6_init_sequence(const struct sk_buff *skb);
int tcp_v6_send_synack(struct sock *sk, struct dst_entry *dst,
		       struct flowi6 *fl6, struct request_sock *req,
		       u16 queue_mapping);
void tcp_v6_send_reset(struct sock *sk, struct sk_buff *skb);
int tcp_v6_do_rcv(struct sock *sk, struct sk_buff *skb);
int tcp_v6_connect(struct sock *sk, struct sockaddr *uaddr, int addr_len);
void tcp_v6_destroy_sock(struct sock *sk);
void inet6_sk_rx_dst_set(struct sock *sk, const struct sk_buff *skb);
void tcp_v6_hash(struct sock *sk);
struct sock *tcp_v6_hnd_req(struct sock *sk,struct sk_buff *skb);
struct sock *tcp_v6_syn_recv_sock(struct sock *sk, struct sk_buff *skb,
			          struct request_sock *req,
				  struct dst_entry *dst);
void tcp_v6_reqsk_destructor(struct request_sock *req);

void sock_valbool_flag(struct sock *sk, int bit, int valbool);
unsigned int tcp_xmit_size_goal(struct sock *sk, u32 mss_now,
				       int large_allowed);
u32 tcp_tso_acked(struct sock *sk, struct sk_buff *skb);

void skb_clone_fraglist(struct sk_buff *skb);
void copy_skb_header(struct sk_buff *new, const struct sk_buff *old);

void inet_twsk_free(struct inet_timewait_sock *tw);
/* These states need RST on ABORT according to RFC793 */
static inline bool tcp_need_reset(int state)
{
	return (1 << state) &
	       (TCPF_ESTABLISHED | TCPF_CLOSE_WAIT | TCPF_FIN_WAIT1 |
		TCPF_FIN_WAIT2 | TCPF_SYN_RECV);
}

bool tcp_dma_try_early_copy(struct sock *sk, struct sk_buff *skb,
			    int hlen);
int __must_check tcp_queue_rcv(struct sock *sk, struct sk_buff *skb, int hdrlen,
			       bool *fragstolen);
bool tcp_try_coalesce(struct sock *sk, struct sk_buff *to,
		      struct sk_buff *from, bool *fragstolen);
/**** END - Exports needed for MPTCP ****/

extern void tcp_init_mem(struct net *net);

extern void tcp_tasklet_init(void);

extern void tcp_v4_err(struct sk_buff *skb, u32);

extern void tcp_shutdown (struct sock *sk, int how);

extern void tcp_v4_early_demux(struct sk_buff *skb);
extern int tcp_v4_rcv(struct sk_buff *skb);

extern int tcp_v4_tw_remember_stamp(struct inet_timewait_sock *tw);
extern int tcp_sendmsg(struct kiocb *iocb, struct sock *sk, struct msghdr *msg,
		       size_t size);
extern int tcp_sendpage(struct sock *sk, struct page *page, int offset,
			size_t size, int flags);
extern void tcp_release_cb(struct sock *sk);
extern void tcp_wfree(struct sk_buff *skb);
extern void tcp_write_timer_handler(struct sock *sk);
extern void tcp_delack_timer_handler(struct sock *sk);
extern int tcp_ioctl(struct sock *sk, int cmd, unsigned long arg);
extern int tcp_rcv_state_process(struct sock *sk, struct sk_buff *skb,
				 const struct tcphdr *th, unsigned int len);
extern void tcp_rcv_established(struct sock *sk, struct sk_buff *skb,
				const struct tcphdr *th, unsigned int len);
extern void tcp_rcv_space_adjust(struct sock *sk);
extern void tcp_cleanup_rbuf(struct sock *sk, int copied);
extern int tcp_twsk_unique(struct sock *sk, struct sock *sktw, void *twp);
extern void tcp_twsk_destructor(struct sock *sk);
extern ssize_t tcp_splice_read(struct socket *sk, loff_t *ppos,
			       struct pipe_inode_info *pipe, size_t len,
			       unsigned int flags);
=======
void tcp_tasklet_init(void);

void tcp_v4_err(struct sk_buff *skb, u32);

void tcp_shutdown(struct sock *sk, int how);

void tcp_v4_early_demux(struct sk_buff *skb);
int tcp_v4_rcv(struct sk_buff *skb);

int tcp_v4_tw_remember_stamp(struct inet_timewait_sock *tw);
int tcp_sendmsg(struct kiocb *iocb, struct sock *sk, struct msghdr *msg,
		size_t size);
int tcp_sendpage(struct sock *sk, struct page *page, int offset, size_t size,
		 int flags);
void tcp_release_cb(struct sock *sk);
void tcp_wfree(struct sk_buff *skb);
void tcp_write_timer_handler(struct sock *sk);
void tcp_delack_timer_handler(struct sock *sk);
int tcp_ioctl(struct sock *sk, int cmd, unsigned long arg);
int tcp_rcv_state_process(struct sock *sk, struct sk_buff *skb,
			  const struct tcphdr *th, unsigned int len);
void tcp_rcv_established(struct sock *sk, struct sk_buff *skb,
			 const struct tcphdr *th, unsigned int len);
void tcp_rcv_space_adjust(struct sock *sk);
void tcp_cleanup_rbuf(struct sock *sk, int copied);
int tcp_twsk_unique(struct sock *sk, struct sock *sktw, void *twp);
void tcp_twsk_destructor(struct sock *sk);
ssize_t tcp_splice_read(struct socket *sk, loff_t *ppos,
			struct pipe_inode_info *pipe, size_t len,
			unsigned int flags);
>>>>>>> d8ec26d7

static inline void tcp_dec_quickack_mode(struct sock *sk,
					 const unsigned int pkts)
{
	struct inet_connection_sock *icsk = inet_csk(sk);

	if (icsk->icsk_ack.quick) {
		if (pkts >= icsk->icsk_ack.quick) {
			icsk->icsk_ack.quick = 0;
			/* Leaving quickack mode we deflate ATO. */
			icsk->icsk_ack.ato   = TCP_ATO_MIN;
		} else
			icsk->icsk_ack.quick -= pkts;
	}
}

#define	TCP_ECN_OK		1
#define	TCP_ECN_QUEUE_CWR	2
#define	TCP_ECN_DEMAND_CWR	4
#define	TCP_ECN_SEEN		8

enum tcp_tw_status {
	TCP_TW_SUCCESS = 0,
	TCP_TW_RST = 1,
	TCP_TW_ACK = 2,
	TCP_TW_SYN = 3
};


enum tcp_tw_status tcp_timewait_state_process(struct inet_timewait_sock *tw,
					      struct sk_buff *skb,
					      const struct tcphdr *th);
struct sock *tcp_check_req(struct sock *sk, struct sk_buff *skb,
			   struct request_sock *req, struct request_sock **prev,
			   bool fastopen);
int tcp_child_process(struct sock *parent, struct sock *child,
		      struct sk_buff *skb);
void tcp_enter_loss(struct sock *sk, int how);
void tcp_clear_retrans(struct tcp_sock *tp);
void tcp_update_metrics(struct sock *sk);
void tcp_init_metrics(struct sock *sk);
void tcp_metrics_init(void);
bool tcp_peer_is_proven(struct request_sock *req, struct dst_entry *dst,
			bool paws_check);
bool tcp_remember_stamp(struct sock *sk);
bool tcp_tw_remember_stamp(struct inet_timewait_sock *tw);
void tcp_fetch_timewait_stamp(struct sock *sk, struct dst_entry *dst);
void tcp_disable_fack(struct tcp_sock *tp);
void tcp_close(struct sock *sk, long timeout);
void tcp_init_sock(struct sock *sk);
unsigned int tcp_poll(struct file *file, struct socket *sock,
		      struct poll_table_struct *wait);
int tcp_getsockopt(struct sock *sk, int level, int optname,
		   char __user *optval, int __user *optlen);
int tcp_setsockopt(struct sock *sk, int level, int optname,
		   char __user *optval, unsigned int optlen);
int compat_tcp_getsockopt(struct sock *sk, int level, int optname,
			  char __user *optval, int __user *optlen);
int compat_tcp_setsockopt(struct sock *sk, int level, int optname,
			  char __user *optval, unsigned int optlen);
<<<<<<< HEAD
extern int compat_tcp_getsockopt(struct sock *sk, int level, int optname,
				 char __user *optval, int __user *optlen);
extern int compat_tcp_setsockopt(struct sock *sk, int level, int optname,
				 char __user *optval, unsigned int optlen);
extern void tcp_set_keepalive(struct sock *sk, int val);
extern void tcp_syn_ack_timeout(struct sock *sk, struct request_sock *req);
extern int tcp_recvmsg(struct kiocb *iocb, struct sock *sk, struct msghdr *msg,
		       size_t len, int nonblock, int flags, int *addr_len);
extern void tcp_parse_options(const struct sk_buff *skb,
			      struct tcp_options_received *opt_rx,
			      struct mptcp_options_received *mopt_rx,
			      int estab, struct tcp_fastopen_cookie *foc);
extern const u8 *tcp_parse_md5sig_option(const struct tcphdr *th);
=======
void tcp_set_keepalive(struct sock *sk, int val);
void tcp_syn_ack_timeout(struct sock *sk, struct request_sock *req);
int tcp_recvmsg(struct kiocb *iocb, struct sock *sk, struct msghdr *msg,
		size_t len, int nonblock, int flags, int *addr_len);
void tcp_parse_options(const struct sk_buff *skb,
		       struct tcp_options_received *opt_rx,
		       int estab, struct tcp_fastopen_cookie *foc);
const u8 *tcp_parse_md5sig_option(const struct tcphdr *th);
>>>>>>> d8ec26d7

/*
 *	TCP v4 functions exported for the inet6 API
 */

void tcp_v4_send_check(struct sock *sk, struct sk_buff *skb);
int tcp_v4_conn_request(struct sock *sk, struct sk_buff *skb);
struct sock *tcp_create_openreq_child(struct sock *sk,
				      struct request_sock *req,
				      struct sk_buff *skb);
struct sock *tcp_v4_syn_recv_sock(struct sock *sk, struct sk_buff *skb,
				  struct request_sock *req,
				  struct dst_entry *dst);
int tcp_v4_do_rcv(struct sock *sk, struct sk_buff *skb);
int tcp_v4_connect(struct sock *sk, struct sockaddr *uaddr, int addr_len);
int tcp_connect(struct sock *sk);
struct sk_buff *tcp_make_synack(struct sock *sk, struct dst_entry *dst,
				struct request_sock *req,
				struct tcp_fastopen_cookie *foc);
int tcp_disconnect(struct sock *sk, int flags);

void tcp_connect_init(struct sock *sk);
void tcp_finish_connect(struct sock *sk, struct sk_buff *skb);
int tcp_send_rcvq(struct sock *sk, struct msghdr *msg, size_t size);
void inet_sk_rx_dst_set(struct sock *sk, const struct sk_buff *skb);

/* From syncookies.c */
int __cookie_v4_check(const struct iphdr *iph, const struct tcphdr *th,
		      u32 cookie);
struct sock *cookie_v4_check(struct sock *sk, struct sk_buff *skb,
			     struct ip_options *opt);
#ifdef CONFIG_SYN_COOKIES
#include <linux/ktime.h>

/* Syncookies use a monotonic timer which increments every 64 seconds.
 * This counter is used both as a hash input and partially encoded into
 * the cookie value.  A cookie is only validated further if the delta
 * between the current counter value and the encoded one is less than this,
 * i.e. a sent cookie is valid only at most for 128 seconds (or less if
 * the counter advances immediately after a cookie is generated).
 */
#define MAX_SYNCOOKIE_AGE 2

static inline u32 tcp_cookie_time(void)
{
	struct timespec now;
	getnstimeofday(&now);
	return now.tv_sec >> 6; /* 64 seconds granularity */
}

u32 __cookie_v4_init_sequence(const struct iphdr *iph, const struct tcphdr *th,
			      u16 *mssp);
__u32 cookie_v4_init_sequence(struct sock *sk, struct sk_buff *skb, __u16 *mss);
#else
static inline __u32 cookie_v4_init_sequence(struct sock *sk,
					    struct sk_buff *skb,
					    __u16 *mss)
{
	return 0;
}
#endif

__u32 cookie_init_timestamp(struct request_sock *req);
bool cookie_check_timestamp(struct tcp_options_received *opt, struct net *net,
			    bool *ecn_ok);

/* From net/ipv6/syncookies.c */
int __cookie_v6_check(const struct ipv6hdr *iph, const struct tcphdr *th,
		      u32 cookie);
struct sock *cookie_v6_check(struct sock *sk, struct sk_buff *skb);
#ifdef CONFIG_SYN_COOKIES
u32 __cookie_v6_init_sequence(const struct ipv6hdr *iph,
			      const struct tcphdr *th, u16 *mssp);
__u32 cookie_v6_init_sequence(struct sock *sk, const struct sk_buff *skb,
			      __u16 *mss);
#else
static inline __u32 cookie_v6_init_sequence(struct sock *sk,
					    struct sk_buff *skb,
					    __u16 *mss)
{
	return 0;
}
#endif
/* tcp_output.c */

void __tcp_push_pending_frames(struct sock *sk, unsigned int cur_mss,
			       int nonagle);
bool tcp_may_send_now(struct sock *sk);
int __tcp_retransmit_skb(struct sock *, struct sk_buff *);
int tcp_retransmit_skb(struct sock *, struct sk_buff *);
void tcp_retransmit_timer(struct sock *sk);
void tcp_xmit_retransmit_queue(struct sock *);
void tcp_simple_retransmit(struct sock *);
int tcp_trim_head(struct sock *, struct sk_buff *, u32);
int tcp_fragment(struct sock *, struct sk_buff *, u32, unsigned int);

void tcp_send_probe0(struct sock *);
void tcp_send_partial(struct sock *);
int tcp_write_wakeup(struct sock *);
void tcp_send_fin(struct sock *sk);
void tcp_send_active_reset(struct sock *sk, gfp_t priority);
int tcp_send_synack(struct sock *);
bool tcp_syn_flood_action(struct sock *sk, const struct sk_buff *skb,
			  const char *proto);
void tcp_push_one(struct sock *, unsigned int mss_now);
void tcp_send_ack(struct sock *sk);
void tcp_send_delayed_ack(struct sock *sk);
void tcp_send_loss_probe(struct sock *sk);
bool tcp_schedule_loss_probe(struct sock *sk);

/* tcp_input.c */
void tcp_cwnd_application_limited(struct sock *sk);
void tcp_resume_early_retransmit(struct sock *sk);
void tcp_rearm_rto(struct sock *sk);
void tcp_reset(struct sock *sk);

/* tcp_timer.c */
void tcp_init_xmit_timers(struct sock *);
static inline void tcp_clear_xmit_timers(struct sock *sk)
{
	inet_csk_clear_xmit_timers(sk);
}

unsigned int tcp_sync_mss(struct sock *sk, u32 pmtu);
unsigned int tcp_current_mss(struct sock *sk);

/* Bound MSS / TSO packet size with the half of the window */
static inline int tcp_bound_to_half_wnd(struct tcp_sock *tp, int pktsize)
{
	int cutoff;

	/* When peer uses tiny windows, there is no use in packetizing
	 * to sub-MSS pieces for the sake of SWS or making sure there
	 * are enough packets in the pipe for fast recovery.
	 *
	 * On the other hand, for extremely large MSS devices, handling
	 * smaller than MSS windows in this way does make sense.
	 */
	if (tp->max_window >= 512)
		cutoff = (tp->max_window >> 1);
	else
		cutoff = tp->max_window;

	if (cutoff && pktsize > cutoff)
		return max_t(int, cutoff, 68U - tp->tcp_header_len);
	else
		return pktsize;
}

/* tcp.c */
void tcp_get_info(const struct sock *, struct tcp_info *);

/* Read 'sendfile()'-style from a TCP socket */
typedef int (*sk_read_actor_t)(read_descriptor_t *, struct sk_buff *,
				unsigned int, size_t);
int tcp_read_sock(struct sock *sk, read_descriptor_t *desc,
		  sk_read_actor_t recv_actor);

void tcp_initialize_rcv_mss(struct sock *sk);

int tcp_mtu_to_mss(struct sock *sk, int pmtu);
int tcp_mss_to_mtu(struct sock *sk, int mss);
void tcp_mtup_init(struct sock *sk);
void tcp_init_buffer_space(struct sock *sk);

static inline void tcp_bound_rto(const struct sock *sk)
{
	if (inet_csk(sk)->icsk_rto > TCP_RTO_MAX)
		inet_csk(sk)->icsk_rto = TCP_RTO_MAX;
}

static inline u32 __tcp_set_rto(const struct tcp_sock *tp)
{
	return (tp->srtt >> 3) + tp->rttvar;
}

void tcp_set_rto(struct sock *sk);

static inline void __tcp_fast_path_on(struct tcp_sock *tp, u32 snd_wnd)
{
	tp->pred_flags = htonl((tp->tcp_header_len << 26) |
			       ntohl(TCP_FLAG_ACK) |
			       snd_wnd);
}

static inline void tcp_fast_path_on(struct tcp_sock *tp)
{
	__tcp_fast_path_on(tp, tp->snd_wnd >> tp->rx_opt.snd_wscale);
}

static inline void tcp_fast_path_check(struct sock *sk)
{
	struct tcp_sock *tp = tcp_sk(sk);

	if (skb_queue_empty(&tp->out_of_order_queue) &&
	    tp->rcv_wnd &&
	    atomic_read(&sk->sk_rmem_alloc) < sk->sk_rcvbuf &&
	    !tp->urg_data)
		tcp_fast_path_on(tp);
}

/* Compute the actual rto_min value */
static inline u32 tcp_rto_min(struct sock *sk)
{
	const struct dst_entry *dst = __sk_dst_get(sk);
	u32 rto_min = TCP_RTO_MIN;

	if (dst && dst_metric_locked(dst, RTAX_RTO_MIN))
		rto_min = dst_metric_rtt(dst, RTAX_RTO_MIN);
	return rto_min;
}

/* Compute the actual receive window we are currently advertising.
 * Rcv_nxt can be after the window if our peer push more data
 * than the offered window.
 */
static inline u32 tcp_receive_window(const struct tcp_sock *tp)
{
	s32 win = tp->rcv_wup + tp->rcv_wnd - tp->rcv_nxt;

	if (win < 0)
		win = 0;
	return (u32) win;
}

/* Choose a new window, without checks for shrinking, and without
 * scaling applied to the result.  The caller does these things
 * if necessary.  This is a "raw" window selection.
 */
u32 __tcp_select_window(struct sock *sk);

void tcp_send_window_probe(struct sock *sk);

/* TCP timestamps are only 32-bits, this causes a slight
 * complication on 64-bit systems since we store a snapshot
 * of jiffies in the buffer control blocks below.  We decided
 * to use only the low 32-bits of jiffies and hide the ugly
 * casts with the following macro.
 */
#define tcp_time_stamp		((__u32)(jiffies))

#define tcp_flag_byte(th) (((u_int8_t *)th)[13])

#define TCPHDR_FIN 0x01
#define TCPHDR_SYN 0x02
#define TCPHDR_RST 0x04
#define TCPHDR_PSH 0x08
#define TCPHDR_ACK 0x10
#define TCPHDR_URG 0x20
#define TCPHDR_ECE 0x40
#define TCPHDR_CWR 0x80

/* This is what the send packet queuing engine uses to pass
 * TCP per-packet control information to the transmission code.
 * We also store the host-order sequence numbers in here too.
 * This is 44 bytes if IPV6 is enabled.
 * If this grows please adjust skbuff.h:skbuff->cb[xxx] size appropriately.
 */
struct tcp_skb_cb {
	union {
		union {
			struct inet_skb_parm	h4;
#if IS_ENABLED(CONFIG_IPV6)
			struct inet6_skb_parm	h6;
#endif
		} header;	/* For incoming frames		*/
#ifdef CONFIG_MPTCP
		__u32 path_mask; /* path indices that tried to send this skb */
#endif
	};
	__u32		seq;		/* Starting sequence number	*/
	__u32		end_seq;	/* SEQ + FIN + SYN + datalen	*/
	__u32		when;		/* used to compute rtt's	*/
#ifdef CONFIG_MPTCP
	__u8		mptcp_flags;	/* flags for the MPTCP layer    */
	__u8		dss_off;	/* Number of 4-byte words until
					 * seq-number */
#endif
	__u8		tcp_flags;	/* TCP header flags. (tcp[13])	*/

	__u8		sacked;		/* State flags for SACK/FACK.	*/
#define TCPCB_SACKED_ACKED	0x01	/* SKB ACK'd by a SACK block	*/
#define TCPCB_SACKED_RETRANS	0x02	/* SKB retransmitted		*/
#define TCPCB_LOST		0x04	/* SKB is lost			*/
#define TCPCB_TAGBITS		0x07	/* All tag bits			*/
#define TCPCB_EVER_RETRANS	0x80	/* Ever retransmitted frame	*/
#define TCPCB_RETRANS		(TCPCB_SACKED_RETRANS|TCPCB_EVER_RETRANS)

	__u8		ip_dsfield;	/* IPv4 tos or IPv6 dsfield	*/
	/* 1 byte hole */
	__u32		ack_seq;	/* Sequence number ACK'd	*/
};

#define TCP_SKB_CB(__skb)	((struct tcp_skb_cb *)&((__skb)->cb[0]))

/* RFC3168 : 6.1.1 SYN packets must not have ECT/ECN bits set
 *
 * If we receive a SYN packet with these bits set, it means a network is
 * playing bad games with TOS bits. In order to avoid possible false congestion
 * notifications, we disable TCP ECN negociation.
 */
static inline void
TCP_ECN_create_request(struct request_sock *req, const struct sk_buff *skb,
		struct net *net)
{
	const struct tcphdr *th = tcp_hdr(skb);

	if (net->ipv4.sysctl_tcp_ecn && th->ece && th->cwr &&
	    INET_ECN_is_not_ect(TCP_SKB_CB(skb)->ip_dsfield))
		inet_rsk(req)->ecn_ok = 1;
}

/* Due to TSO, an SKB can be composed of multiple actual
 * packets.  To keep these tracked properly, we use this.
 */
static inline int tcp_skb_pcount(const struct sk_buff *skb)
{
	return skb_shinfo(skb)->gso_segs;
}

/* This is valid iff tcp_skb_pcount() > 1. */
static inline int tcp_skb_mss(const struct sk_buff *skb)
{
	return skb_shinfo(skb)->gso_size;
}

/* Events passed to congestion control interface */
enum tcp_ca_event {
	CA_EVENT_TX_START,	/* first transmit when no packets in flight */
	CA_EVENT_CWND_RESTART,	/* congestion window restart */
	CA_EVENT_COMPLETE_CWR,	/* end of congestion recovery */
	CA_EVENT_LOSS,		/* loss timeout */
	CA_EVENT_FAST_ACK,	/* in sequence ack */
	CA_EVENT_SLOW_ACK,	/* other ack */
};

/*
 * Interface for adding new TCP congestion control handlers
 */
#define TCP_CA_NAME_MAX	16
#define TCP_CA_MAX	128
#define TCP_CA_BUF_MAX	(TCP_CA_NAME_MAX*TCP_CA_MAX)

#define TCP_CONG_NON_RESTRICTED 0x1
#define TCP_CONG_RTT_STAMP	0x2

struct tcp_congestion_ops {
	struct list_head	list;
	unsigned long flags;

	/* initialize private data (optional) */
	void (*init)(struct sock *sk);
	/* cleanup private data  (optional) */
	void (*release)(struct sock *sk);

	/* return slow start threshold (required) */
	u32 (*ssthresh)(struct sock *sk);
	/* lower bound for congestion window (optional) */
	u32 (*min_cwnd)(const struct sock *sk);
	/* do new cwnd calculation (required) */
	void (*cong_avoid)(struct sock *sk, u32 ack, u32 acked, u32 in_flight);
	/* call before changing ca_state (optional) */
	void (*set_state)(struct sock *sk, u8 new_state);
	/* call when cwnd event occurs (optional) */
	void (*cwnd_event)(struct sock *sk, enum tcp_ca_event ev);
	/* new value of cwnd after loss (optional) */
	u32  (*undo_cwnd)(struct sock *sk);
	/* hook for packet ack accounting (optional) */
	void (*pkts_acked)(struct sock *sk, u32 num_acked, s32 rtt_us);
	/* get info for inet_diag (optional) */
	void (*get_info)(struct sock *sk, u32 ext, struct sk_buff *skb);

	char 		name[TCP_CA_NAME_MAX];
	struct module 	*owner;
};

int tcp_register_congestion_control(struct tcp_congestion_ops *type);
void tcp_unregister_congestion_control(struct tcp_congestion_ops *type);

void tcp_init_congestion_control(struct sock *sk);
void tcp_cleanup_congestion_control(struct sock *sk);
int tcp_set_default_congestion_control(const char *name);
void tcp_get_default_congestion_control(char *name);
void tcp_get_available_congestion_control(char *buf, size_t len);
void tcp_get_allowed_congestion_control(char *buf, size_t len);
int tcp_set_allowed_congestion_control(char *allowed);
int tcp_set_congestion_control(struct sock *sk, const char *name);
int tcp_slow_start(struct tcp_sock *tp, u32 acked);
void tcp_cong_avoid_ai(struct tcp_sock *tp, u32 w);

extern struct tcp_congestion_ops tcp_init_congestion_ops;
u32 tcp_reno_ssthresh(struct sock *sk);
void tcp_reno_cong_avoid(struct sock *sk, u32 ack, u32 acked, u32 in_flight);
u32 tcp_reno_min_cwnd(const struct sock *sk);
extern struct tcp_congestion_ops tcp_reno;

static inline void tcp_set_ca_state(struct sock *sk, const u8 ca_state)
{
	struct inet_connection_sock *icsk = inet_csk(sk);

	if (icsk->icsk_ca_ops->set_state)
		icsk->icsk_ca_ops->set_state(sk, ca_state);
	icsk->icsk_ca_state = ca_state;
}

static inline void tcp_ca_event(struct sock *sk, const enum tcp_ca_event event)
{
	const struct inet_connection_sock *icsk = inet_csk(sk);

	if (icsk->icsk_ca_ops->cwnd_event)
		icsk->icsk_ca_ops->cwnd_event(sk, event);
}

/* These functions determine how the current flow behaves in respect of SACK
 * handling. SACK is negotiated with the peer, and therefore it can vary
 * between different flows.
 *
 * tcp_is_sack - SACK enabled
 * tcp_is_reno - No SACK
 * tcp_is_fack - FACK enabled, implies SACK enabled
 */
static inline int tcp_is_sack(const struct tcp_sock *tp)
{
	return tp->rx_opt.sack_ok;
}

static inline bool tcp_is_reno(const struct tcp_sock *tp)
{
	return !tcp_is_sack(tp);
}

static inline bool tcp_is_fack(const struct tcp_sock *tp)
{
	return tp->rx_opt.sack_ok & TCP_FACK_ENABLED;
}

static inline void tcp_enable_fack(struct tcp_sock *tp)
{
	tp->rx_opt.sack_ok |= TCP_FACK_ENABLED;
}

/* TCP early-retransmit (ER) is similar to but more conservative than
 * the thin-dupack feature.  Enable ER only if thin-dupack is disabled.
 */
static inline void tcp_enable_early_retrans(struct tcp_sock *tp)
{
	tp->do_early_retrans = sysctl_tcp_early_retrans &&
		sysctl_tcp_early_retrans < 4 && !sysctl_tcp_thin_dupack &&
		sysctl_tcp_reordering == 3;
}

static inline void tcp_disable_early_retrans(struct tcp_sock *tp)
{
	tp->do_early_retrans = 0;
}

static inline unsigned int tcp_left_out(const struct tcp_sock *tp)
{
	return tp->sacked_out + tp->lost_out;
}

/* This determines how many packets are "in the network" to the best
 * of our knowledge.  In many cases it is conservative, but where
 * detailed information is available from the receiver (via SACK
 * blocks etc.) we can make more aggressive calculations.
 *
 * Use this for decisions involving congestion control, use just
 * tp->packets_out to determine if the send queue is empty or not.
 *
 * Read this equation as:
 *
 *	"Packets sent once on transmission queue" MINUS
 *	"Packets left network, but not honestly ACKed yet" PLUS
 *	"Packets fast retransmitted"
 */
static inline unsigned int tcp_packets_in_flight(const struct tcp_sock *tp)
{
	return tp->packets_out - tcp_left_out(tp) + tp->retrans_out;
}

#define TCP_INFINITE_SSTHRESH	0x7fffffff

static inline bool tcp_in_initial_slowstart(const struct tcp_sock *tp)
{
	return tp->snd_ssthresh >= TCP_INFINITE_SSTHRESH;
}

static inline bool tcp_in_cwnd_reduction(const struct sock *sk)
{
	return (TCPF_CA_CWR | TCPF_CA_Recovery) &
	       (1 << inet_csk(sk)->icsk_ca_state);
}

/* If cwnd > ssthresh, we may raise ssthresh to be half-way to cwnd.
 * The exception is cwnd reduction phase, when cwnd is decreasing towards
 * ssthresh.
 */
static inline __u32 tcp_current_ssthresh(const struct sock *sk)
{
	const struct tcp_sock *tp = tcp_sk(sk);

	if (tcp_in_cwnd_reduction(sk))
		return tp->snd_ssthresh;
	else
		return max(tp->snd_ssthresh,
			   ((tp->snd_cwnd >> 1) +
			    (tp->snd_cwnd >> 2)));
}

/* Use define here intentionally to get WARN_ON location shown at the caller */
#define tcp_verify_left_out(tp)	WARN_ON(tcp_left_out(tp) > tp->packets_out)

void tcp_enter_cwr(struct sock *sk, const int set_ssthresh);
__u32 tcp_init_cwnd(const struct tcp_sock *tp, const struct dst_entry *dst);

/* The maximum number of MSS of available cwnd for which TSO defers
 * sending if not using sysctl_tcp_tso_win_divisor.
 */
static inline __u32 tcp_max_tso_deferred_mss(const struct tcp_sock *tp)
{
	return 3;
}

/* Slow start with delack produces 3 packets of burst, so that
 * it is safe "de facto".  This will be the default - same as
 * the default reordering threshold - but if reordering increases,
 * we must be able to allow cwnd to burst at least this much in order
 * to not pull it back when holes are filled.
 */
static __inline__ __u32 tcp_max_burst(const struct tcp_sock *tp)
{
	return tp->reordering;
}

/* Returns end sequence number of the receiver's advertised window */
static inline u32 tcp_wnd_end(const struct tcp_sock *tp)
{
	return tp->snd_una + tp->snd_wnd;
}
bool tcp_is_cwnd_limited(const struct sock *sk, u32 in_flight);

static inline void tcp_minshall_update(struct tcp_sock *tp, unsigned int mss,
				       const struct sk_buff *skb)
{
	if (skb->len < mss)
		tp->snd_sml = TCP_SKB_CB(skb)->end_seq;
}

static inline void tcp_check_probe_timer(struct sock *sk)
{
	const struct tcp_sock *tp = tcp_sk(sk);
	const struct inet_connection_sock *icsk = inet_csk(sk);

	if (!tp->packets_out && !icsk->icsk_pending)
		inet_csk_reset_xmit_timer(sk, ICSK_TIME_PROBE0,
					  icsk->icsk_rto, TCP_RTO_MAX);
}

static inline void tcp_init_wl(struct tcp_sock *tp, u32 seq)
{
	tp->snd_wl1 = seq;
}

static inline void tcp_update_wl(struct tcp_sock *tp, u32 seq)
{
	tp->snd_wl1 = seq;
}

/*
 * Calculate(/check) TCP checksum
 */
static inline __sum16 tcp_v4_check(int len, __be32 saddr,
				   __be32 daddr, __wsum base)
{
	return csum_tcpudp_magic(saddr,daddr,len,IPPROTO_TCP,base);
}

static inline __sum16 __tcp_checksum_complete(struct sk_buff *skb)
{
	return __skb_checksum_complete(skb);
}

static inline bool tcp_checksum_complete(struct sk_buff *skb)
{
	return !skb_csum_unnecessary(skb) &&
		__tcp_checksum_complete(skb);
}

/* Prequeue for VJ style copy to user, combined with checksumming. */

static inline void tcp_prequeue_init(struct tcp_sock *tp)
{
	tp->ucopy.task = NULL;
	tp->ucopy.len = 0;
	tp->ucopy.memory = 0;
	skb_queue_head_init(&tp->ucopy.prequeue);
#ifdef CONFIG_NET_DMA
	tp->ucopy.dma_chan = NULL;
	tp->ucopy.wakeup = 0;
	tp->ucopy.pinned_list = NULL;
	tp->ucopy.dma_cookie = 0;
#endif
}

bool tcp_prequeue(struct sock *sk, struct sk_buff *skb);

#undef STATE_TRACE

#ifdef STATE_TRACE
static const char *statename[]={
	"Unused","Established","Syn Sent","Syn Recv",
	"Fin Wait 1","Fin Wait 2","Time Wait", "Close",
	"Close Wait","Last ACK","Listen","Closing"
};
#endif
void tcp_set_state(struct sock *sk, int state);

void tcp_done(struct sock *sk);

static inline void tcp_sack_reset(struct tcp_options_received *rx_opt)
{
	rx_opt->dsack = 0;
	rx_opt->num_sacks = 0;
}

u32 tcp_default_init_rwnd(u32 mss);

/* Determine a window scaling and initial window to offer. */
<<<<<<< HEAD
extern void tcp_select_initial_window(int __space, __u32 mss,
				      __u32 *rcv_wnd, __u32 *window_clamp,
				      int wscale_ok, __u8 *rcv_wscale,
				      __u32 init_rcv_wnd, const struct sock *sk);
=======
void tcp_select_initial_window(int __space, __u32 mss, __u32 *rcv_wnd,
			       __u32 *window_clamp, int wscale_ok,
			       __u8 *rcv_wscale, __u32 init_rcv_wnd);
>>>>>>> d8ec26d7

static inline int tcp_win_from_space(int space)
{
	return sysctl_tcp_adv_win_scale<=0 ?
		(space>>(-sysctl_tcp_adv_win_scale)) :
		space - (space>>sysctl_tcp_adv_win_scale);
}

/* Note: caller must be prepared to deal with negative returns */ 
static inline int tcp_space(const struct sock *sk)
{
	if (tcp_sk(sk)->mpc)
		sk = tcp_sk(sk)->meta_sk;

	return tcp_win_from_space(sk->sk_rcvbuf -
				  atomic_read(&sk->sk_rmem_alloc));
} 

static inline int tcp_full_space(const struct sock *sk)
{
	if (tcp_sk(sk)->mpc)
		sk = tcp_sk(sk)->meta_sk;

	return tcp_win_from_space(sk->sk_rcvbuf); 
}

static inline void tcp_openreq_init(struct request_sock *req,
				    struct tcp_options_received *rx_opt,
				    struct sk_buff *skb)
{
	struct inet_request_sock *ireq = inet_rsk(req);

	req->rcv_wnd = 0;		/* So that tcp_send_synack() knows! */
	req->cookie_ts = 0;
	tcp_rsk(req)->rcv_isn = TCP_SKB_CB(skb)->seq;
	tcp_rsk(req)->rcv_nxt = TCP_SKB_CB(skb)->seq + 1;
	tcp_rsk(req)->snt_synack = 0;
	tcp_rsk(req)->saw_mpc = 0;
	req->mss = rx_opt->mss_clamp;
	req->ts_recent = rx_opt->saw_tstamp ? rx_opt->rcv_tsval : 0;
	ireq->tstamp_ok = rx_opt->tstamp_ok;
	ireq->sack_ok = rx_opt->sack_ok;
	ireq->snd_wscale = rx_opt->snd_wscale;
	ireq->wscale_ok = rx_opt->wscale_ok;
	ireq->acked = 0;
	ireq->ecn_ok = 0;
	ireq->ir_rmt_port = tcp_hdr(skb)->source;
	ireq->ir_num = ntohs(tcp_hdr(skb)->dest);
}

void tcp_enter_memory_pressure(struct sock *sk);

static inline int keepalive_intvl_when(const struct tcp_sock *tp)
{
	return tp->keepalive_intvl ? : sysctl_tcp_keepalive_intvl;
}

static inline int keepalive_time_when(const struct tcp_sock *tp)
{
	return tp->keepalive_time ? : sysctl_tcp_keepalive_time;
}

static inline int keepalive_probes(const struct tcp_sock *tp)
{
	return tp->keepalive_probes ? : sysctl_tcp_keepalive_probes;
}

static inline u32 keepalive_time_elapsed(const struct tcp_sock *tp)
{
	const struct inet_connection_sock *icsk = &tp->inet_conn;

	return min_t(u32, tcp_time_stamp - icsk->icsk_ack.lrcvtime,
			  tcp_time_stamp - tp->rcv_tstamp);
}

static inline int tcp_fin_time(const struct sock *sk)
{
	int fin_timeout = tcp_sk(sk)->linger2 ? : sysctl_tcp_fin_timeout;
	const int rto = inet_csk(sk)->icsk_rto;

	if (fin_timeout < (rto << 2) - (rto >> 1))
		fin_timeout = (rto << 2) - (rto >> 1);

	return fin_timeout;
}

static inline bool tcp_paws_check(const struct tcp_options_received *rx_opt,
				  int paws_win)
{
	if ((s32)(rx_opt->ts_recent - rx_opt->rcv_tsval) <= paws_win)
		return true;
	if (unlikely(get_seconds() >= rx_opt->ts_recent_stamp + TCP_PAWS_24DAYS))
		return true;
	/*
	 * Some OSes send SYN and SYNACK messages with tsval=0 tsecr=0,
	 * then following tcp messages have valid values. Ignore 0 value,
	 * or else 'negative' tsval might forbid us to accept their packets.
	 */
	if (!rx_opt->ts_recent)
		return true;
	return false;
}

static inline bool tcp_paws_reject(const struct tcp_options_received *rx_opt,
				   int rst)
{
	if (tcp_paws_check(rx_opt, 0))
		return false;

	/* RST segments are not recommended to carry timestamp,
	   and, if they do, it is recommended to ignore PAWS because
	   "their cleanup function should take precedence over timestamps."
	   Certainly, it is mistake. It is necessary to understand the reasons
	   of this constraint to relax it: if peer reboots, clock may go
	   out-of-sync and half-open connections will not be reset.
	   Actually, the problem would be not existing if all
	   the implementations followed draft about maintaining clock
	   via reboots. Linux-2.2 DOES NOT!

	   However, we can relax time bounds for RST segments to MSL.
	 */
	if (rst && get_seconds() >= rx_opt->ts_recent_stamp + TCP_PAWS_MSL)
		return false;
	return true;
}

static inline void tcp_mib_init(struct net *net)
{
	/* See RFC 2012 */
	TCP_ADD_STATS_USER(net, TCP_MIB_RTOALGORITHM, 1);
	TCP_ADD_STATS_USER(net, TCP_MIB_RTOMIN, TCP_RTO_MIN*1000/HZ);
	TCP_ADD_STATS_USER(net, TCP_MIB_RTOMAX, TCP_RTO_MAX*1000/HZ);
	TCP_ADD_STATS_USER(net, TCP_MIB_MAXCONN, -1);
}

/* from STCP */
static inline void tcp_clear_retrans_hints_partial(struct tcp_sock *tp)
{
	tp->lost_skb_hint = NULL;
}

static inline void tcp_clear_all_retrans_hints(struct tcp_sock *tp)
{
	tcp_clear_retrans_hints_partial(tp);
	tp->retransmit_skb_hint = NULL;
}

/* MD5 Signature */
struct crypto_hash;

union tcp_md5_addr {
	struct in_addr  a4;
#if IS_ENABLED(CONFIG_IPV6)
	struct in6_addr	a6;
#endif
};

/* - key database */
struct tcp_md5sig_key {
	struct hlist_node	node;
	u8			keylen;
	u8			family; /* AF_INET or AF_INET6 */
	union tcp_md5_addr	addr;
	u8			key[TCP_MD5SIG_MAXKEYLEN];
	struct rcu_head		rcu;
};

/* - sock block */
struct tcp_md5sig_info {
	struct hlist_head	head;
	struct rcu_head		rcu;
};

/* - pseudo header */
struct tcp4_pseudohdr {
	__be32		saddr;
	__be32		daddr;
	__u8		pad;
	__u8		protocol;
	__be16		len;
};

struct tcp6_pseudohdr {
	struct in6_addr	saddr;
	struct in6_addr daddr;
	__be32		len;
	__be32		protocol;	/* including padding */
};

union tcp_md5sum_block {
	struct tcp4_pseudohdr ip4;
#if IS_ENABLED(CONFIG_IPV6)
	struct tcp6_pseudohdr ip6;
#endif
};

/* - pool: digest algorithm, hash description and scratch buffer */
struct tcp_md5sig_pool {
	struct hash_desc	md5_desc;
	union tcp_md5sum_block	md5_blk;
};

/* - functions */
int tcp_v4_md5_hash_skb(char *md5_hash, struct tcp_md5sig_key *key,
			const struct sock *sk, const struct request_sock *req,
			const struct sk_buff *skb);
int tcp_md5_do_add(struct sock *sk, const union tcp_md5_addr *addr,
		   int family, const u8 *newkey, u8 newkeylen, gfp_t gfp);
int tcp_md5_do_del(struct sock *sk, const union tcp_md5_addr *addr,
		   int family);
struct tcp_md5sig_key *tcp_v4_md5_lookup(struct sock *sk,
					 struct sock *addr_sk);

#ifdef CONFIG_TCP_MD5SIG
struct tcp_md5sig_key *tcp_md5_do_lookup(struct sock *sk,
					 const union tcp_md5_addr *addr,
					 int family);
#define tcp_twsk_md5_key(twsk)	((twsk)->tw_md5_key)
#else
static inline struct tcp_md5sig_key *tcp_md5_do_lookup(struct sock *sk,
					 const union tcp_md5_addr *addr,
					 int family)
{
	return NULL;
}
#define tcp_twsk_md5_key(twsk)	NULL
#endif

bool tcp_alloc_md5sig_pool(void);

struct tcp_md5sig_pool *tcp_get_md5sig_pool(void);
static inline void tcp_put_md5sig_pool(void)
{
	local_bh_enable();
}

int tcp_md5_hash_header(struct tcp_md5sig_pool *, const struct tcphdr *);
int tcp_md5_hash_skb_data(struct tcp_md5sig_pool *, const struct sk_buff *,
			  unsigned int header_len);
int tcp_md5_hash_key(struct tcp_md5sig_pool *hp,
		     const struct tcp_md5sig_key *key);

/* From tcp_fastopen.c */
void tcp_fastopen_cache_get(struct sock *sk, u16 *mss,
			    struct tcp_fastopen_cookie *cookie, int *syn_loss,
			    unsigned long *last_syn_loss);
void tcp_fastopen_cache_set(struct sock *sk, u16 mss,
			    struct tcp_fastopen_cookie *cookie, bool syn_lost);
struct tcp_fastopen_request {
	/* Fast Open cookie. Size 0 means a cookie request */
	struct tcp_fastopen_cookie	cookie;
	struct msghdr			*data;  /* data in MSG_FASTOPEN */
	u16				copied;	/* queued in tcp_connect() */
};
void tcp_free_fastopen_req(struct tcp_sock *tp);

extern struct tcp_fastopen_context __rcu *tcp_fastopen_ctx;
int tcp_fastopen_reset_cipher(void *key, unsigned int len);
void tcp_fastopen_cookie_gen(__be32 src, __be32 dst,
			     struct tcp_fastopen_cookie *foc);
void tcp_fastopen_init_key_once(bool publish);
#define TCP_FASTOPEN_KEY_LENGTH 16

/* Fastopen key context */
struct tcp_fastopen_context {
	struct crypto_cipher	*tfm;
	__u8			key[TCP_FASTOPEN_KEY_LENGTH];
	struct rcu_head		rcu;
};

/* write queue abstraction */
static inline void tcp_write_queue_purge(struct sock *sk)
{
	struct sk_buff *skb;

	while ((skb = __skb_dequeue(&sk->sk_write_queue)) != NULL)
		sk_wmem_free_skb(sk, skb);
	sk_mem_reclaim(sk);
	tcp_clear_all_retrans_hints(tcp_sk(sk));
}

static inline struct sk_buff *tcp_write_queue_head(const struct sock *sk)
{
	return skb_peek(&sk->sk_write_queue);
}

static inline struct sk_buff *tcp_write_queue_tail(const struct sock *sk)
{
	return skb_peek_tail(&sk->sk_write_queue);
}

static inline struct sk_buff *tcp_write_queue_next(const struct sock *sk,
						   const struct sk_buff *skb)
{
	return skb_queue_next(&sk->sk_write_queue, skb);
}

static inline struct sk_buff *tcp_write_queue_prev(const struct sock *sk,
						   const struct sk_buff *skb)
{
	return skb_queue_prev(&sk->sk_write_queue, skb);
}

#define tcp_for_write_queue(skb, sk)					\
	skb_queue_walk(&(sk)->sk_write_queue, skb)

#define tcp_for_write_queue_from(skb, sk)				\
	skb_queue_walk_from(&(sk)->sk_write_queue, skb)

#define tcp_for_write_queue_from_safe(skb, tmp, sk)			\
	skb_queue_walk_from_safe(&(sk)->sk_write_queue, skb, tmp)

static inline struct sk_buff *tcp_send_head(const struct sock *sk)
{
	return sk->sk_send_head;
}

static inline bool tcp_skb_is_last(const struct sock *sk,
				   const struct sk_buff *skb)
{
	return skb_queue_is_last(&sk->sk_write_queue, skb);
}

static inline void tcp_advance_send_head(struct sock *sk, const struct sk_buff *skb)
{
	if (tcp_skb_is_last(sk, skb))
		sk->sk_send_head = NULL;
	else
		sk->sk_send_head = tcp_write_queue_next(sk, skb);
}

static inline void tcp_check_send_head(struct sock *sk, struct sk_buff *skb_unlinked)
{
	if (sk->sk_send_head == skb_unlinked)
		sk->sk_send_head = NULL;
}

static inline void tcp_init_send_head(struct sock *sk)
{
	sk->sk_send_head = NULL;
}

static inline void __tcp_add_write_queue_tail(struct sock *sk, struct sk_buff *skb)
{
	__skb_queue_tail(&sk->sk_write_queue, skb);
}

static inline void tcp_add_write_queue_tail(struct sock *sk, struct sk_buff *skb)
{
	__tcp_add_write_queue_tail(sk, skb);

	/* Queue it, remembering where we must start sending. */
	if (sk->sk_send_head == NULL) {
		sk->sk_send_head = skb;

		if (tcp_sk(sk)->highest_sack == NULL)
			tcp_sk(sk)->highest_sack = skb;
	}
}

static inline void __tcp_add_write_queue_head(struct sock *sk, struct sk_buff *skb)
{
	__skb_queue_head(&sk->sk_write_queue, skb);
}

/* Insert buff after skb on the write queue of sk.  */
static inline void tcp_insert_write_queue_after(struct sk_buff *skb,
						struct sk_buff *buff,
						struct sock *sk)
{
	__skb_queue_after(&sk->sk_write_queue, skb, buff);
}

/* Insert new before skb on the write queue of sk.  */
static inline void tcp_insert_write_queue_before(struct sk_buff *new,
						  struct sk_buff *skb,
						  struct sock *sk)
{
	__skb_queue_before(&sk->sk_write_queue, skb, new);

	if (sk->sk_send_head == skb)
		sk->sk_send_head = new;
}

static inline void tcp_unlink_write_queue(struct sk_buff *skb, struct sock *sk)
{
	__skb_unlink(skb, &sk->sk_write_queue);
}

static inline bool tcp_write_queue_empty(struct sock *sk)
{
	return skb_queue_empty(&sk->sk_write_queue);
}

static inline void tcp_push_pending_frames(struct sock *sk)
{
	if (tcp_send_head(sk)) {
		struct tcp_sock *tp = tcp_sk(sk);

		__tcp_push_pending_frames(sk, tcp_current_mss(sk), tp->nonagle);
	}
}

/* Start sequence of the skb just after the highest skb with SACKed
 * bit, valid only if sacked_out > 0 or when the caller has ensured
 * validity by itself.
 */
static inline u32 tcp_highest_sack_seq(struct tcp_sock *tp)
{
	if (!tp->sacked_out)
		return tp->snd_una;

	if (tp->highest_sack == NULL)
		return tp->snd_nxt;

	return TCP_SKB_CB(tp->highest_sack)->seq;
}

static inline void tcp_advance_highest_sack(struct sock *sk, struct sk_buff *skb)
{
	tcp_sk(sk)->highest_sack = tcp_skb_is_last(sk, skb) ? NULL :
						tcp_write_queue_next(sk, skb);
}

static inline struct sk_buff *tcp_highest_sack(struct sock *sk)
{
	return tcp_sk(sk)->highest_sack;
}

static inline void tcp_highest_sack_reset(struct sock *sk)
{
	tcp_sk(sk)->highest_sack = tcp_write_queue_head(sk);
}

/* Called when old skb is about to be deleted (to be combined with new skb) */
static inline void tcp_highest_sack_combine(struct sock *sk,
					    struct sk_buff *old,
					    struct sk_buff *new)
{
	if (tcp_sk(sk)->sacked_out && (old == tcp_sk(sk)->highest_sack))
		tcp_sk(sk)->highest_sack = new;
}

/* Determines whether this is a thin stream (which may suffer from
 * increased latency). Used to trigger latency-reducing mechanisms.
 */
static inline bool tcp_stream_is_thin(struct tcp_sock *tp)
{
	return tp->packets_out < 4 && !tcp_in_initial_slowstart(tp);
}

/* /proc */
enum tcp_seq_states {
	TCP_SEQ_STATE_LISTENING,
	TCP_SEQ_STATE_OPENREQ,
	TCP_SEQ_STATE_ESTABLISHED,
};

int tcp_seq_open(struct inode *inode, struct file *file);

struct tcp_seq_afinfo {
	char				*name;
	sa_family_t			family;
	const struct file_operations	*seq_fops;
	struct seq_operations		seq_ops;
};

struct tcp_iter_state {
	struct seq_net_private	p;
	sa_family_t		family;
	enum tcp_seq_states	state;
	struct sock		*syn_wait_sk;
	int			bucket, offset, sbucket, num;
	kuid_t			uid;
	loff_t			last_pos;
};

int tcp_proc_register(struct net *net, struct tcp_seq_afinfo *afinfo);
void tcp_proc_unregister(struct net *net, struct tcp_seq_afinfo *afinfo);

extern struct request_sock_ops tcp_request_sock_ops;
extern struct request_sock_ops tcp6_request_sock_ops;

void tcp_v4_destroy_sock(struct sock *sk);

struct sk_buff *tcp_gso_segment(struct sk_buff *skb,
				netdev_features_t features);
struct sk_buff **tcp_gro_receive(struct sk_buff **head, struct sk_buff *skb);
int tcp_gro_complete(struct sk_buff *skb);

void __tcp_v4_send_check(struct sk_buff *skb, __be32 saddr, __be32 daddr);

static inline u32 tcp_notsent_lowat(const struct tcp_sock *tp)
{
	return tp->notsent_lowat ?: sysctl_tcp_notsent_lowat;
}

static inline bool tcp_stream_memory_free(const struct sock *sk)
{
	const struct tcp_sock *tp = tcp_sk(sk);
	u32 notsent_bytes = tp->write_seq - tp->snd_nxt;

	return notsent_bytes < tcp_notsent_lowat(tp);
}

#ifdef CONFIG_PROC_FS
int tcp4_proc_init(void);
void tcp4_proc_exit(void);
#endif

/* TCP af-specific functions */
struct tcp_sock_af_ops {
#ifdef CONFIG_TCP_MD5SIG
	struct tcp_md5sig_key	*(*md5_lookup) (struct sock *sk,
						struct sock *addr_sk);
	int			(*calc_md5_hash) (char *location,
						  struct tcp_md5sig_key *md5,
						  const struct sock *sk,
						  const struct request_sock *req,
						  const struct sk_buff *skb);
	int			(*md5_parse) (struct sock *sk,
					      char __user *optval,
					      int optlen);
#endif
};

struct tcp_request_sock_ops {
#ifdef CONFIG_TCP_MD5SIG
	struct tcp_md5sig_key	*(*md5_lookup) (struct sock *sk,
						struct request_sock *req);
	int			(*calc_md5_hash) (char *location,
						  struct tcp_md5sig_key *md5,
						  const struct sock *sk,
						  const struct request_sock *req,
						  const struct sk_buff *skb);
#endif
};

int tcpv4_offload_init(void);

void tcp_v4_init(void);
void tcp_init(void);

#endif	/* _TCP_H */<|MERGE_RESOLUTION|>--- conflicted
+++ resolved
@@ -370,7 +370,6 @@
 #define TCP_ADD_STATS_USER(net, field, val) SNMP_ADD_STATS_USER((net)->mib.tcp_statistics, field, val)
 #define TCP_ADD_STATS(net, field, val)	SNMP_ADD_STATS((net)->mib.tcp_statistics, field, val)
 
-<<<<<<< HEAD
 /**** START - Exports needed for MPTCP ****/
 extern const struct inet_connection_sock_af_ops ipv4_specific;
 extern const struct inet_connection_sock_af_ops ipv6_specific;
@@ -473,39 +472,6 @@
 		      struct sk_buff *from, bool *fragstolen);
 /**** END - Exports needed for MPTCP ****/
 
-extern void tcp_init_mem(struct net *net);
-
-extern void tcp_tasklet_init(void);
-
-extern void tcp_v4_err(struct sk_buff *skb, u32);
-
-extern void tcp_shutdown (struct sock *sk, int how);
-
-extern void tcp_v4_early_demux(struct sk_buff *skb);
-extern int tcp_v4_rcv(struct sk_buff *skb);
-
-extern int tcp_v4_tw_remember_stamp(struct inet_timewait_sock *tw);
-extern int tcp_sendmsg(struct kiocb *iocb, struct sock *sk, struct msghdr *msg,
-		       size_t size);
-extern int tcp_sendpage(struct sock *sk, struct page *page, int offset,
-			size_t size, int flags);
-extern void tcp_release_cb(struct sock *sk);
-extern void tcp_wfree(struct sk_buff *skb);
-extern void tcp_write_timer_handler(struct sock *sk);
-extern void tcp_delack_timer_handler(struct sock *sk);
-extern int tcp_ioctl(struct sock *sk, int cmd, unsigned long arg);
-extern int tcp_rcv_state_process(struct sock *sk, struct sk_buff *skb,
-				 const struct tcphdr *th, unsigned int len);
-extern void tcp_rcv_established(struct sock *sk, struct sk_buff *skb,
-				const struct tcphdr *th, unsigned int len);
-extern void tcp_rcv_space_adjust(struct sock *sk);
-extern void tcp_cleanup_rbuf(struct sock *sk, int copied);
-extern int tcp_twsk_unique(struct sock *sk, struct sock *sktw, void *twp);
-extern void tcp_twsk_destructor(struct sock *sk);
-extern ssize_t tcp_splice_read(struct socket *sk, loff_t *ppos,
-			       struct pipe_inode_info *pipe, size_t len,
-			       unsigned int flags);
-=======
 void tcp_tasklet_init(void);
 
 void tcp_v4_err(struct sk_buff *skb, u32);
@@ -536,7 +502,6 @@
 ssize_t tcp_splice_read(struct socket *sk, loff_t *ppos,
 			struct pipe_inode_info *pipe, size_t len,
 			unsigned int flags);
->>>>>>> d8ec26d7
 
 static inline void tcp_dec_quickack_mode(struct sock *sk,
 					 const unsigned int pkts)
@@ -597,30 +562,15 @@
 			  char __user *optval, int __user *optlen);
 int compat_tcp_setsockopt(struct sock *sk, int level, int optname,
 			  char __user *optval, unsigned int optlen);
-<<<<<<< HEAD
-extern int compat_tcp_getsockopt(struct sock *sk, int level, int optname,
-				 char __user *optval, int __user *optlen);
-extern int compat_tcp_setsockopt(struct sock *sk, int level, int optname,
-				 char __user *optval, unsigned int optlen);
-extern void tcp_set_keepalive(struct sock *sk, int val);
-extern void tcp_syn_ack_timeout(struct sock *sk, struct request_sock *req);
-extern int tcp_recvmsg(struct kiocb *iocb, struct sock *sk, struct msghdr *msg,
-		       size_t len, int nonblock, int flags, int *addr_len);
-extern void tcp_parse_options(const struct sk_buff *skb,
-			      struct tcp_options_received *opt_rx,
-			      struct mptcp_options_received *mopt_rx,
-			      int estab, struct tcp_fastopen_cookie *foc);
-extern const u8 *tcp_parse_md5sig_option(const struct tcphdr *th);
-=======
 void tcp_set_keepalive(struct sock *sk, int val);
 void tcp_syn_ack_timeout(struct sock *sk, struct request_sock *req);
 int tcp_recvmsg(struct kiocb *iocb, struct sock *sk, struct msghdr *msg,
 		size_t len, int nonblock, int flags, int *addr_len);
 void tcp_parse_options(const struct sk_buff *skb,
 		       struct tcp_options_received *opt_rx,
+		       struct mptcp_options_received *mopt_rx,
 		       int estab, struct tcp_fastopen_cookie *foc);
 const u8 *tcp_parse_md5sig_option(const struct tcphdr *th);
->>>>>>> d8ec26d7
 
 /*
  *	TCP v4 functions exported for the inet6 API
@@ -1249,16 +1199,10 @@
 u32 tcp_default_init_rwnd(u32 mss);
 
 /* Determine a window scaling and initial window to offer. */
-<<<<<<< HEAD
-extern void tcp_select_initial_window(int __space, __u32 mss,
-				      __u32 *rcv_wnd, __u32 *window_clamp,
-				      int wscale_ok, __u8 *rcv_wscale,
-				      __u32 init_rcv_wnd, const struct sock *sk);
-=======
 void tcp_select_initial_window(int __space, __u32 mss, __u32 *rcv_wnd,
 			       __u32 *window_clamp, int wscale_ok,
-			       __u8 *rcv_wscale, __u32 init_rcv_wnd);
->>>>>>> d8ec26d7
+			       __u8 *rcv_wscale, __u32 init_rcv_wnd,
+			       const struct sock *sk);
 
 static inline int tcp_win_from_space(int space)
 {
