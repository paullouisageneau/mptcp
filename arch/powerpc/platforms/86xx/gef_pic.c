/*
 * Interrupt handling for GE FPGA based PIC
 *
 * Author: Martyn Welch <martyn.welch@ge.com>
 *
 * 2008 (c) GE Intelligent Platforms Embedded Systems, Inc.
 *
 * This file is licensed under the terms of the GNU General Public License
 * version 2.  This program is licensed "as is" without any warranty of any
 * kind, whether express or implied.
 */

#include <linux/stddef.h>
#include <linux/kernel.h>
#include <linux/init.h>
#include <linux/irq.h>
#include <linux/interrupt.h>
#include <linux/spinlock.h>

#include <asm/byteorder.h>
#include <asm/io.h>
#include <asm/prom.h>
#include <asm/irq.h>

#include "gef_pic.h"

#define DEBUG
#undef DEBUG

#ifdef DEBUG
#define DBG(fmt...) do { printk(KERN_DEBUG "gef_pic: " fmt); } while (0)
#else
#define DBG(fmt...) do { } while (0)
#endif

#define GEF_PIC_NUM_IRQS	32

/* Interrupt Controller Interface Registers */
#define GEF_PIC_INTR_STATUS	0x0000

#define GEF_PIC_INTR_MASK(cpu)	(0x0010 + (0x4 * cpu))
#define GEF_PIC_CPU0_INTR_MASK	GEF_PIC_INTR_MASK(0)
#define GEF_PIC_CPU1_INTR_MASK	GEF_PIC_INTR_MASK(1)

#define GEF_PIC_MCP_MASK(cpu)	(0x0018 + (0x4 * cpu))
#define GEF_PIC_CPU0_MCP_MASK	GEF_PIC_MCP_MASK(0)
#define GEF_PIC_CPU1_MCP_MASK	GEF_PIC_MCP_MASK(1)


static DEFINE_RAW_SPINLOCK(gef_pic_lock);

static void __iomem *gef_pic_irq_reg_base;
static struct irq_host *gef_pic_irq_host;
static int gef_pic_cascade_irq;

/*
 * Interrupt Controller Handling
 *
 * The interrupt controller handles interrupts for most on board interrupts,
 * apart from PCI interrupts. For example on SBC610:
 *
 * 17:31 RO Reserved
 * 16    RO PCI Express Doorbell 3 Status
 * 15    RO PCI Express Doorbell 2 Status
 * 14    RO PCI Express Doorbell 1 Status
 * 13    RO PCI Express Doorbell 0 Status
 * 12    RO Real Time Clock Interrupt Status
 * 11    RO Temperature Interrupt Status
 * 10    RO Temperature Critical Interrupt Status
 * 9     RO Ethernet PHY1 Interrupt Status
 * 8     RO Ethernet PHY3 Interrupt Status
 * 7     RO PEX8548 Interrupt Status
 * 6     RO Reserved
 * 5     RO Watchdog 0 Interrupt Status
 * 4     RO Watchdog 1 Interrupt Status
 * 3     RO AXIS Message FIFO A Interrupt Status
 * 2     RO AXIS Message FIFO B Interrupt Status
 * 1     RO AXIS Message FIFO C Interrupt Status
 * 0     RO AXIS Message FIFO D Interrupt Status
 *
 * Interrupts can be forwarded to one of two output lines. Nothing
 * clever is done, so if the masks are incorrectly set, a single input
 * interrupt could generate interrupts on both output lines!
 *
 * The dual lines are there to allow the chained interrupts to be easily
 * passed into two different cores. We currently do not use this functionality
 * in this driver.
 *
 * Controller can also be configured to generate Machine checks (MCP), again on
 * two lines, to be attached to two different cores. It is suggested that these
 * should be masked out.
 */

void gef_pic_cascade(unsigned int irq, struct irq_desc *desc)
{
	struct irq_chip *chip = irq_desc_get_chip(desc);
	unsigned int cascade_irq;

	/*
	 * See if we actually have an interrupt, call generic handling code if
	 * we do.
	 */
	cascade_irq = gef_pic_get_irq();

	if (cascade_irq != NO_IRQ)
		generic_handle_irq(cascade_irq);

	chip->irq_eoi(&desc->irq_data);
}

static void gef_pic_mask(struct irq_data *d)
{
	unsigned long flags;
	unsigned int hwirq = irqd_to_hwirq(d);
	u32 mask;

<<<<<<< HEAD
	hwirq = gef_irq_to_hw(d->irq);

=======
>>>>>>> d762f438
	raw_spin_lock_irqsave(&gef_pic_lock, flags);
	mask = in_be32(gef_pic_irq_reg_base + GEF_PIC_INTR_MASK(0));
	mask &= ~(1 << hwirq);
	out_be32(gef_pic_irq_reg_base + GEF_PIC_INTR_MASK(0), mask);
	raw_spin_unlock_irqrestore(&gef_pic_lock, flags);
}

static void gef_pic_mask_ack(struct irq_data *d)
{
	/* Don't think we actually have to do anything to ack an interrupt,
	 * we just need to clear down the devices interrupt and it will go away
	 */
	gef_pic_mask(d);
}

static void gef_pic_unmask(struct irq_data *d)
{
	unsigned long flags;
	unsigned int hwirq = irqd_to_hwirq(d);
	u32 mask;

<<<<<<< HEAD
	hwirq = gef_irq_to_hw(d->irq);

=======
>>>>>>> d762f438
	raw_spin_lock_irqsave(&gef_pic_lock, flags);
	mask = in_be32(gef_pic_irq_reg_base + GEF_PIC_INTR_MASK(0));
	mask |= (1 << hwirq);
	out_be32(gef_pic_irq_reg_base + GEF_PIC_INTR_MASK(0), mask);
	raw_spin_unlock_irqrestore(&gef_pic_lock, flags);
}

static struct irq_chip gef_pic_chip = {
	.name		= "gefp",
	.irq_mask	= gef_pic_mask,
	.irq_mask_ack	= gef_pic_mask_ack,
	.irq_unmask	= gef_pic_unmask,
};


/* When an interrupt is being configured, this call allows some flexibilty
 * in deciding which irq_chip structure is used
 */
static int gef_pic_host_map(struct irq_host *h, unsigned int virq,
			  irq_hw_number_t hwirq)
{
	/* All interrupts are LEVEL sensitive */
	irq_set_status_flags(virq, IRQ_LEVEL);
	irq_set_chip_and_handler(virq, &gef_pic_chip, handle_level_irq);

	return 0;
}

static int gef_pic_host_xlate(struct irq_host *h, struct device_node *ct,
			    const u32 *intspec, unsigned int intsize,
			    irq_hw_number_t *out_hwirq, unsigned int *out_flags)
{

	*out_hwirq = intspec[0];
	if (intsize > 1)
		*out_flags = intspec[1];
	else
		*out_flags = IRQ_TYPE_LEVEL_HIGH;

	return 0;
}

static struct irq_host_ops gef_pic_host_ops = {
	.map	= gef_pic_host_map,
	.xlate	= gef_pic_host_xlate,
};


/*
 * Initialisation of PIC, this should be called in BSP
 */
void __init gef_pic_init(struct device_node *np)
{
	unsigned long flags;

	/* Map the devices registers into memory */
	gef_pic_irq_reg_base = of_iomap(np, 0);

	raw_spin_lock_irqsave(&gef_pic_lock, flags);

	/* Initialise everything as masked. */
	out_be32(gef_pic_irq_reg_base + GEF_PIC_CPU0_INTR_MASK, 0);
	out_be32(gef_pic_irq_reg_base + GEF_PIC_CPU1_INTR_MASK, 0);

	out_be32(gef_pic_irq_reg_base + GEF_PIC_CPU0_MCP_MASK, 0);
	out_be32(gef_pic_irq_reg_base + GEF_PIC_CPU1_MCP_MASK, 0);

	raw_spin_unlock_irqrestore(&gef_pic_lock, flags);

	/* Map controller */
	gef_pic_cascade_irq = irq_of_parse_and_map(np, 0);
	if (gef_pic_cascade_irq == NO_IRQ) {
		printk(KERN_ERR "SBC610: failed to map cascade interrupt");
		return;
	}

	/* Setup an irq_host structure */
	gef_pic_irq_host = irq_alloc_host(np, IRQ_HOST_MAP_LINEAR,
					  GEF_PIC_NUM_IRQS,
					  &gef_pic_host_ops, NO_IRQ);
	if (gef_pic_irq_host == NULL)
		return;

	/* Chain with parent controller */
	irq_set_chained_handler(gef_pic_cascade_irq, gef_pic_cascade);
}

/*
 * This is called when we receive an interrupt with apparently comes from this
 * chip - check, returning the highest interrupt generated or return NO_IRQ
 */
unsigned int gef_pic_get_irq(void)
{
	u32 cause, mask, active;
	unsigned int virq = NO_IRQ;
	int hwirq;

	cause = in_be32(gef_pic_irq_reg_base + GEF_PIC_INTR_STATUS);

	mask = in_be32(gef_pic_irq_reg_base + GEF_PIC_INTR_MASK(0));

	active = cause & mask;

	if (active) {
		for (hwirq = GEF_PIC_NUM_IRQS - 1; hwirq > -1; hwirq--) {
			if (active & (0x1 << hwirq))
				break;
		}
		virq = irq_linear_revmap(gef_pic_irq_host,
			(irq_hw_number_t)hwirq);
	}

	return virq;
}
<|MERGE_RESOLUTION|>--- conflicted
+++ resolved
@@ -114,11 +114,6 @@
 	unsigned int hwirq = irqd_to_hwirq(d);
 	u32 mask;
 
-<<<<<<< HEAD
-	hwirq = gef_irq_to_hw(d->irq);
-
-=======
->>>>>>> d762f438
 	raw_spin_lock_irqsave(&gef_pic_lock, flags);
 	mask = in_be32(gef_pic_irq_reg_base + GEF_PIC_INTR_MASK(0));
 	mask &= ~(1 << hwirq);
@@ -140,11 +135,6 @@
 	unsigned int hwirq = irqd_to_hwirq(d);
 	u32 mask;
 
-<<<<<<< HEAD
-	hwirq = gef_irq_to_hw(d->irq);
-
-=======
->>>>>>> d762f438
 	raw_spin_lock_irqsave(&gef_pic_lock, flags);
 	mask = in_be32(gef_pic_irq_reg_base + GEF_PIC_INTR_MASK(0));
 	mask |= (1 << hwirq);
