/*
 * arch/arm/mach-spear3xx/include/mach/irqs.h
 *
 * IRQ helper macros for SPEAr3xx machine family
 *
 * Copyright (C) 2009 ST Microelectronics
 * Viresh Kumar<viresh.kumar@st.com>
 *
 * This file is licensed under the terms of the GNU General Public
 * License version 2. This program is licensed "as is" without any
 * warranty of any kind, whether express or implied.
 */

#ifndef __MACH_IRQS_H
#define __MACH_IRQS_H

/* SPEAr3xx IRQ definitions */
#define SPEAR3XX_IRQ_HW_ACCEL_MOD_0		0
#define SPEAR3XX_IRQ_INTRCOMM_RAS_ARM		1
#define SPEAR3XX_IRQ_CPU_GPT1_1			2
#define SPEAR3XX_IRQ_CPU_GPT1_2			3
#define SPEAR3XX_IRQ_BASIC_GPT1_1		4
#define SPEAR3XX_IRQ_BASIC_GPT1_2		5
#define SPEAR3XX_IRQ_BASIC_GPT2_1		6
#define SPEAR3XX_IRQ_BASIC_GPT2_2		7
#define SPEAR3XX_IRQ_BASIC_DMA			8
#define SPEAR3XX_IRQ_BASIC_SMI			9
#define SPEAR3XX_IRQ_BASIC_RTC			10
#define SPEAR3XX_IRQ_BASIC_GPIO			11
#define SPEAR3XX_IRQ_BASIC_WDT			12
#define SPEAR3XX_IRQ_DDR_CONTROLLER		13
#define SPEAR3XX_IRQ_SYS_ERROR			14
#define SPEAR3XX_IRQ_WAKEUP_RCV			15
#define SPEAR3XX_IRQ_JPEG			16
#define SPEAR3XX_IRQ_IRDA			17
#define SPEAR3XX_IRQ_ADC			18
#define SPEAR3XX_IRQ_UART			19
#define SPEAR3XX_IRQ_SSP			20
#define SPEAR3XX_IRQ_I2C			21
#define SPEAR3XX_IRQ_MAC_1			22
#define SPEAR3XX_IRQ_MAC_2			23
#define SPEAR3XX_IRQ_USB_DEV			24
#define SPEAR3XX_IRQ_USB_H_OHCI_0		25
#define SPEAR3XX_IRQ_USB_H_EHCI_0		26
#define SPEAR3XX_IRQ_USB_H_EHCI_1		SPEAR3XX_IRQ_USB_H_EHCI_0
#define SPEAR3XX_IRQ_USB_H_OHCI_1		27
#define SPEAR3XX_IRQ_GEN_RAS_1			28
#define SPEAR3XX_IRQ_GEN_RAS_2			29
#define SPEAR3XX_IRQ_GEN_RAS_3			30
#define SPEAR3XX_IRQ_HW_ACCEL_MOD_1		31
#define SPEAR3XX_IRQ_VIC_END			32

#define SPEAR3XX_VIRQ_START			SPEAR3XX_IRQ_VIC_END

/* SPEAr300 Virtual irq definitions */
/* IRQs sharing IRQ_GEN_RAS_1 */
#define SPEAR300_VIRQ_IT_PERS_S			(SPEAR3XX_VIRQ_START + 0)
#define SPEAR300_VIRQ_IT_CHANGE_S		(SPEAR3XX_VIRQ_START + 1)
#define SPEAR300_VIRQ_I2S			(SPEAR3XX_VIRQ_START + 2)
#define SPEAR300_VIRQ_TDM			(SPEAR3XX_VIRQ_START + 3)
#define SPEAR300_VIRQ_CAMERA_L			(SPEAR3XX_VIRQ_START + 4)
#define SPEAR300_VIRQ_CAMERA_F			(SPEAR3XX_VIRQ_START + 5)
#define SPEAR300_VIRQ_CAMERA_V			(SPEAR3XX_VIRQ_START + 6)
#define SPEAR300_VIRQ_KEYBOARD			(SPEAR3XX_VIRQ_START + 7)
#define SPEAR300_VIRQ_GPIO1			(SPEAR3XX_VIRQ_START + 8)

/* IRQs sharing IRQ_GEN_RAS_3 */
#define SPEAR300_IRQ_CLCD			SPEAR3XX_IRQ_GEN_RAS_3

/* IRQs sharing IRQ_INTRCOMM_RAS_ARM */
<<<<<<< HEAD
#define IRQ_SDHCI				IRQ_INTRCOMM_RAS_ARM

/* GPIO pins virtual irqs */
#define SPEAR_GPIO_INT_BASE			(VIRQ_START + 9)
#define SPEAR_GPIO1_INT_BASE			(SPEAR_GPIO_INT_BASE + 8)
#define SPEAR_GPIO_INT_END			(SPEAR_GPIO1_INT_BASE + 8)
=======
#define SPEAR300_IRQ_SDHCI			SPEAR3XX_IRQ_INTRCOMM_RAS_ARM
>>>>>>> d762f438

/* SPEAr310 Virtual irq definitions */
/* IRQs sharing IRQ_GEN_RAS_1 */
#define SPEAR310_VIRQ_SMII0			(SPEAR3XX_VIRQ_START + 0)
#define SPEAR310_VIRQ_SMII1			(SPEAR3XX_VIRQ_START + 1)
#define SPEAR310_VIRQ_SMII2			(SPEAR3XX_VIRQ_START + 2)
#define SPEAR310_VIRQ_SMII3			(SPEAR3XX_VIRQ_START + 3)
#define SPEAR310_VIRQ_WAKEUP_SMII0		(SPEAR3XX_VIRQ_START + 4)
#define SPEAR310_VIRQ_WAKEUP_SMII1		(SPEAR3XX_VIRQ_START + 5)
#define SPEAR310_VIRQ_WAKEUP_SMII2		(SPEAR3XX_VIRQ_START + 6)
#define SPEAR310_VIRQ_WAKEUP_SMII3		(SPEAR3XX_VIRQ_START + 7)

/* IRQs sharing IRQ_GEN_RAS_2 */
#define SPEAR310_VIRQ_UART1			(SPEAR3XX_VIRQ_START + 8)
#define SPEAR310_VIRQ_UART2			(SPEAR3XX_VIRQ_START + 9)
#define SPEAR310_VIRQ_UART3			(SPEAR3XX_VIRQ_START + 10)
#define SPEAR310_VIRQ_UART4			(SPEAR3XX_VIRQ_START + 11)
#define SPEAR310_VIRQ_UART5			(SPEAR3XX_VIRQ_START + 12)

/* IRQs sharing IRQ_GEN_RAS_3 */
#define SPEAR310_VIRQ_EMI			(SPEAR3XX_VIRQ_START + 13)
#define SPEAR310_VIRQ_PLGPIO			(SPEAR3XX_VIRQ_START + 14)

/* IRQs sharing IRQ_INTRCOMM_RAS_ARM */
#define SPEAR310_VIRQ_TDM_HDLC			(SPEAR3XX_VIRQ_START + 15)
#define SPEAR310_VIRQ_RS485_0			(SPEAR3XX_VIRQ_START + 16)
#define SPEAR310_VIRQ_RS485_1			(SPEAR3XX_VIRQ_START + 17)

/* SPEAr320 Virtual irq definitions */
/* IRQs sharing IRQ_GEN_RAS_1 */
#define SPEAR320_VIRQ_EMI			(SPEAR3XX_VIRQ_START + 0)
#define SPEAR320_VIRQ_CLCD			(SPEAR3XX_VIRQ_START + 1)
#define SPEAR320_VIRQ_SPP			(SPEAR3XX_VIRQ_START + 2)

/* IRQs sharing IRQ_GEN_RAS_2 */
<<<<<<< HEAD
#define IRQ_SDHCI				IRQ_GEN_RAS_2
=======
#define SPEAR320_IRQ_SDHCI			SPEAR3XX_IRQ_GEN_RAS_2
>>>>>>> d762f438

/* IRQs sharing IRQ_GEN_RAS_3 */
#define SPEAR320_VIRQ_PLGPIO			(SPEAR3XX_VIRQ_START + 3)
#define SPEAR320_VIRQ_I2S_PLAY			(SPEAR3XX_VIRQ_START + 4)
#define SPEAR320_VIRQ_I2S_REC			(SPEAR3XX_VIRQ_START + 5)

/* IRQs sharing IRQ_INTRCOMM_RAS_ARM */
#define SPEAR320_VIRQ_CANU			(SPEAR3XX_VIRQ_START + 6)
#define SPEAR320_VIRQ_CANL			(SPEAR3XX_VIRQ_START + 7)
#define SPEAR320_VIRQ_UART1			(SPEAR3XX_VIRQ_START + 8)
#define SPEAR320_VIRQ_UART2			(SPEAR3XX_VIRQ_START + 9)
#define SPEAR320_VIRQ_SSP1			(SPEAR3XX_VIRQ_START + 10)
#define SPEAR320_VIRQ_SSP2			(SPEAR3XX_VIRQ_START + 11)
#define SPEAR320_VIRQ_SMII0			(SPEAR3XX_VIRQ_START + 12)
#define SPEAR320_VIRQ_MII1_SMII1		(SPEAR3XX_VIRQ_START + 13)
#define SPEAR320_VIRQ_WAKEUP_SMII0		(SPEAR3XX_VIRQ_START + 14)
#define SPEAR320_VIRQ_WAKEUP_MII1_SMII1		(SPEAR3XX_VIRQ_START + 15)
#define SPEAR320_VIRQ_I2C1			(SPEAR3XX_VIRQ_START + 16)

/*
 * GPIO pins virtual irqs
 * Use the lowest number for the GPIO virtual IRQs base on which subarchs
 * we have compiled in
 */
#if defined(CONFIG_MACH_SPEAR310)
#define SPEAR3XX_GPIO_INT_BASE			(SPEAR3XX_VIRQ_START + 18)
#elif defined(CONFIG_MACH_SPEAR320)
#define SPEAR3XX_GPIO_INT_BASE			(SPEAR3XX_VIRQ_START + 17)
#else
#define SPEAR3XX_GPIO_INT_BASE			(SPEAR3XX_VIRQ_START + 9)
#endif

#define SPEAR300_GPIO1_INT_BASE			(SPEAR3XX_GPIO_INT_BASE + 8)
#define SPEAR3XX_PLGPIO_COUNT	102

#if defined(CONFIG_MACH_SPEAR310) || defined(CONFIG_MACH_SPEAR320)
#define SPEAR3XX_PLGPIO_INT_BASE		(SPEAR3XX_GPIO_INT_BASE + 8)
#define SPEAR3XX_GPIO_INT_END			(SPEAR3XX_PLGPIO_INT_BASE + \
							SPEAR3XX_PLGPIO_COUNT)
#else
#define SPEAR3XX_GPIO_INT_END	(SPEAR300_GPIO1_INT_BASE + 8)
#endif

#define SPEAR3XX_VIRQ_END	SPEAR3XX_GPIO_INT_END
#define NR_IRQS			SPEAR3XX_VIRQ_END

#endif /* __MACH_IRQS_H */<|MERGE_RESOLUTION|>--- conflicted
+++ resolved
@@ -68,16 +68,7 @@
 #define SPEAR300_IRQ_CLCD			SPEAR3XX_IRQ_GEN_RAS_3
 
 /* IRQs sharing IRQ_INTRCOMM_RAS_ARM */
-<<<<<<< HEAD
-#define IRQ_SDHCI				IRQ_INTRCOMM_RAS_ARM
-
-/* GPIO pins virtual irqs */
-#define SPEAR_GPIO_INT_BASE			(VIRQ_START + 9)
-#define SPEAR_GPIO1_INT_BASE			(SPEAR_GPIO_INT_BASE + 8)
-#define SPEAR_GPIO_INT_END			(SPEAR_GPIO1_INT_BASE + 8)
-=======
 #define SPEAR300_IRQ_SDHCI			SPEAR3XX_IRQ_INTRCOMM_RAS_ARM
->>>>>>> d762f438
 
 /* SPEAr310 Virtual irq definitions */
 /* IRQs sharing IRQ_GEN_RAS_1 */
@@ -113,11 +104,7 @@
 #define SPEAR320_VIRQ_SPP			(SPEAR3XX_VIRQ_START + 2)
 
 /* IRQs sharing IRQ_GEN_RAS_2 */
-<<<<<<< HEAD
-#define IRQ_SDHCI				IRQ_GEN_RAS_2
-=======
 #define SPEAR320_IRQ_SDHCI			SPEAR3XX_IRQ_GEN_RAS_2
->>>>>>> d762f438
 
 /* IRQs sharing IRQ_GEN_RAS_3 */
 #define SPEAR320_VIRQ_PLGPIO			(SPEAR3XX_VIRQ_START + 3)
