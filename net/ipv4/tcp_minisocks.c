--- conflicted
+++ resolved
@@ -444,16 +444,9 @@
 	req->mss = rx_opt->mss_clamp;
 	req->ts_recent = rx_opt->saw_tstamp ? rx_opt->rcv_tsval : 0;
 #ifdef CONFIG_MPTCP
-<<<<<<< HEAD
-	if (req->saw_mpc && !req->mpcb) {
+	if (tcp_rsk(req)->saw_mpc && !mptcp_rsk(req)->mpcb) {
 		/* conn request, prepare a new token for the
 		 * mpcb that will be created in mptcp_check_req_master(),
-=======
-	tcp_rsk(req)->saw_mpc = rx_opt->saw_mpc;
-	if (tcp_rsk(req)->saw_mpc && !mptcp_rsk(req)->mpcb) {
-		/* conn request, prepare a new token for the mpcb
-		 * that will be created in mptcp_check_req_master(),
->>>>>>> fdf9501c
 		 * and store the received token.
 		 */
 		struct mptcp_request_sock *mtreq;
