--- conflicted
+++ resolved
@@ -558,11 +558,7 @@
 		mopt.mpcb = tcp_sk(sk)->mpcb;
 
 	if (th->doff > (sizeof(struct tcphdr)>>2)) {
-<<<<<<< HEAD
-		tcp_parse_options(skb, &tmp_opt, &hash_location, mopt, 0, NULL);
-=======
-		tcp_parse_options(skb, &tmp_opt, &hash_location, &mopt, 0);
->>>>>>> 640e9a1a
+		tcp_parse_options(skb, &tmp_opt, &hash_location, &mopt, 0, NULL);
 
 		if (tmp_opt.saw_tstamp) {
 			tmp_opt.ts_recent = req->ts_recent;
