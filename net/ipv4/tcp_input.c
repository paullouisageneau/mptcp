--- conflicted
+++ resolved
@@ -107,30 +107,6 @@
 EXPORT_SYMBOL(sysctl_tcp_abc);
 int sysctl_tcp_early_retrans __read_mostly = 2;
 
-<<<<<<< HEAD
-#define FLAG_DATA		0x01 /* Incoming frame contained data.		*/
-#define FLAG_WIN_UPDATE		0x02 /* Incoming ACK was a window update.	*/
-#define FLAG_DATA_ACKED		0x04 /* This ACK acknowledged new data.		*/
-#define FLAG_RETRANS_DATA_ACKED	0x08 /* "" "" some of which was retransmitted.	*/
-#define FLAG_SYN_ACKED		0x10 /* This ACK acknowledged SYN.		*/
-#define FLAG_DATA_SACKED	0x20 /* New SACK.				*/
-#define FLAG_ECE		0x40 /* ECE in this ACK				*/
-#define FLAG_SLOWPATH		0x100 /* Do not skip RFC checks for window update.*/
-#define FLAG_ONLY_ORIG_SACKED	0x200 /* SACKs only non-rexmit sent before RTO */
-#define FLAG_SND_UNA_ADVANCED	0x400 /* Snd_una was changed (!= FLAG_DATA_ACKED) */
-#define FLAG_DSACKING_ACK	0x800 /* SACK blocks contained D-SACK info */
-#define FLAG_NONHEAD_RETRANS_ACKED	0x1000 /* Non-head rexmitted data was ACKed */
-#define FLAG_SACK_RENEGING	0x2000 /* snd_una advanced to a sacked seq */
-#define FLAG_UPDATE_TS_RECENT	0x4000 /* tcp_replace_ts_recent() */
-
-#define FLAG_ACKED		(FLAG_DATA_ACKED|FLAG_SYN_ACKED)
-#define FLAG_NOT_DUP		(FLAG_DATA|FLAG_WIN_UPDATE|FLAG_ACKED)
-#define FLAG_CA_ALERT		(FLAG_DATA_SACKED|FLAG_ECE)
-#define FLAG_FORWARD_PROGRESS	(FLAG_ACKED|FLAG_DATA_SACKED)
-#define FLAG_ANY_PROGRESS	(FLAG_FORWARD_PROGRESS|FLAG_SND_UNA_ADVANCED)
-
-=======
->>>>>>> fbd02437
 #define TCP_REMNANT (TCP_FLAG_FIN|TCP_FLAG_URG|TCP_FLAG_SYN|TCP_FLAG_PSH)
 #define TCP_HP_BITS (~(TCP_RESERVED_BITS|TCP_FLAG_PSH))
 
@@ -3717,9 +3693,6 @@
 	previous_packets_out = tp->packets_out;
 	flag |= tcp_clean_rtx_queue(sk, prior_fackets, prior_snd_una);
 
-<<<<<<< HEAD
-	pkts_acked = previous_packets_out - tp->packets_out;
-=======
 	if (tp->mpc) {
 		flag |= mptcp_fallback_infinite(sk, flag);
 
@@ -3732,8 +3705,7 @@
 		mptcp_clean_rtx_infinite(skb, sk);
 	}
 
-	pkts_acked = prior_packets - tp->packets_out;
->>>>>>> fbd02437
+	pkts_acked = previous_packets_out - tp->packets_out;
 
 	if (tp->frto_counter)
 		frto_cwnd = tcp_process_frto(sk, flag);
