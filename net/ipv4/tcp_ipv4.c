--- conflicted
+++ resolved
@@ -1422,22 +1422,12 @@
 
 	tmp_opt.tstamp_ok = tmp_opt.saw_tstamp;
 
-<<<<<<< HEAD
 #ifdef CONFIG_MPTCP
 	/* Even if the peer requested mptcp, if the application disabled it,
 	 * we should not do it.
 	 */
-	req->saw_mpc = tmp_opt.saw_mpc && tp->mptcp_enabled;
-
-	/* Must be set to NULL before calling openreq init.
-	 * tcp_openreq_init() uses this to know whether the request
-	 * is a join request or a conn request.
-	 */
-	req->mpcb = NULL;
-	req->dss_csum = mopt.dss_csum;
+	tcp_rsk(req)->saw_mpc = tmp_opt.saw_mpc && tp->mptcp_enabled;
 #endif
-=======
->>>>>>> fdf9501c
 	tcp_openreq_init(req, &tmp_opt, &mopt, skb);
 
 	ireq = inet_rsk(req);
