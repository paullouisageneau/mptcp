--- conflicted
+++ resolved
@@ -1415,7 +1415,6 @@
 		tcp_clear_options(&tmp_opt);
 
 	tmp_opt.tstamp_ok = tmp_opt.saw_tstamp;
-<<<<<<< HEAD
 
 #ifdef CONFIG_MPTCP
 	/* Even if the peer requested mptcp, if the application disabled it,
@@ -1423,13 +1422,10 @@
 	 */
 	tcp_rsk(req)->saw_mpc = tmp_opt.saw_mpc && tp->mptcp_enabled;
 #endif
-	tcp_openreq_init(req, &tmp_opt, &mopt, skb);
-=======
 	tcp_openreq_init(req, &tmp_opt, skb);
 
 	if (tcp_rsk(req)->saw_mpc)
 		mptcp_reqsk_new_mptcp(req, &tmp_opt, &mopt);
->>>>>>> 1293459e
 
 	ireq = inet_rsk(req);
 	ireq->loc_addr = daddr;
