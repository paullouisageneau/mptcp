--- conflicted
+++ resolved
@@ -67,11 +67,7 @@
 
 
 /* Account for new data that has been sent to the network. */
-<<<<<<< HEAD
-static void tcp_event_new_data_sent(struct sock *sk, const struct sk_buff *skb)
-=======
-void tcp_event_new_data_sent(struct sock *sk, struct sk_buff *skb)
->>>>>>> 3e9a3732
+void tcp_event_new_data_sent(struct sock *sk, const struct sk_buff *skb)
 {
 	struct tcp_sock *tp = tcp_sk(sk);
 	unsigned int prior_packets = tp->packets_out;
@@ -930,13 +926,8 @@
 		}
 	}
 
-<<<<<<< HEAD
-	tcp_options_write((__be32 *)(th + 1), tp, &opts);
+	tcp_options_write((__be32 *)(th + 1), tp, &opts, skb);
 	if (likely((tcb->tcp_flags & TCPHDR_SYN) == 0))
-=======
-	tcp_options_write((__be32 *)(th + 1), tp, &opts, skb);
-	if (likely((tcb->flags & TCPHDR_SYN) == 0))
->>>>>>> 3e9a3732
 		TCP_ECN_send(sk, skb, tcp_header_size);
 
 #ifdef CONFIG_TCP_MD5SIG
@@ -1390,13 +1381,8 @@
  * modulo only when the receiver window alone is the limiting factor or
  * when we would be allowed to send the split-due-to-Nagle skb fully.
  */
-<<<<<<< HEAD
-static unsigned int tcp_mss_split_point(const struct sock *sk, const struct sk_buff *skb,
-					unsigned int mss_now, unsigned int cwnd)
-=======
-unsigned int tcp_mss_split_point(struct sock *sk, struct sk_buff *skb,
+unsigned int tcp_mss_split_point(const struct sock *sk, const struct sk_buff *skb,
 				 unsigned int mss_now, unsigned int cwnd)
->>>>>>> 3e9a3732
 {
 	const struct tcp_sock *tp = tcp_sk(sk);
 	u32 needed, window, cwnd_len;
@@ -1418,24 +1404,16 @@
 /* Can at least one segment of SKB be sent right now, according to the
  * congestion window rules?  If so, return how many segments are allowed.
  */
-<<<<<<< HEAD
-static inline unsigned int tcp_cwnd_test(const struct tcp_sock *tp,
-					 const struct sk_buff *skb)
-=======
-unsigned int tcp_cwnd_test(struct tcp_sock *tp, struct sk_buff *skb)
->>>>>>> 3e9a3732
+unsigned int tcp_cwnd_test(const struct tcp_sock *tp,
+			   const struct sk_buff *skb)
 {
 	u32 in_flight, cwnd;
 
 	BUG_ON(is_meta_tp(tp));
 
 	/* Don't be strict about the congestion window for the final FIN.  */
-<<<<<<< HEAD
-	if ((TCP_SKB_CB(skb)->tcp_flags & TCPHDR_FIN) &&
-=======
 	if (skb &&
-	    ((TCP_SKB_CB(skb)->flags & TCPHDR_FIN) || mptcp_is_data_fin(skb)) &&
->>>>>>> 3e9a3732
+	    ((TCP_SKB_CB(skb)->tcp_flags & TCPHDR_FIN) || mptcp_is_data_fin(skb)) &&
 	    tcp_skb_pcount(skb) == 1)
 		return 1;
 
@@ -1451,13 +1429,8 @@
  * This must be invoked the first time we consider transmitting
  * SKB onto the wire.
  */
-<<<<<<< HEAD
-static int tcp_init_tso_segs(const struct sock *sk, struct sk_buff *skb,
-			     unsigned int mss_now)
-=======
-int tcp_init_tso_segs(struct sock *sk, struct sk_buff *skb,
+int tcp_init_tso_segs(const struct sock *sk, struct sk_buff *skb,
 		      unsigned int mss_now)
->>>>>>> 3e9a3732
 {
 	int tso_segs = tcp_skb_pcount(skb);
 
@@ -1494,13 +1467,8 @@
 /* Return non-zero if the Nagle test allows this packet to be
  * sent now.
  */
-<<<<<<< HEAD
-static inline int tcp_nagle_test(const struct tcp_sock *tp, const struct sk_buff *skb,
-				 unsigned int cur_mss, int nonagle)
-=======
-int tcp_nagle_test(struct tcp_sock *tp, struct sk_buff *skb,
+int tcp_nagle_test(const struct tcp_sock *tp, const struct sk_buff *skb,
 		   unsigned int cur_mss, int nonagle)
->>>>>>> 3e9a3732
 {
 	/* Nagle rule does not apply to frames, which sit in the middle of the
 	 * write_queue (they have no chances to get new data).
@@ -1525,13 +1493,8 @@
 }
 
 /* Does at least the first segment of SKB fit into the send window? */
-<<<<<<< HEAD
-static inline int tcp_snd_wnd_test(const struct tcp_sock *tp, const struct sk_buff *skb,
-				   unsigned int cur_mss)
-=======
-int tcp_snd_wnd_test(struct tcp_sock *tp, struct sk_buff *skb,
+int tcp_snd_wnd_test(const struct tcp_sock *tp, const struct sk_buff *skb,
 		     unsigned int cur_mss)
->>>>>>> 3e9a3732
 {
 #ifdef CONFIG_MPTCP
 	int mptcp_wnd_end = tp->mpc && (TCP_SKB_CB(skb)->mptcp_flags & MPTCPHDR_SEQ);
@@ -1546,7 +1509,7 @@
 			   TCP_SKB_CB(skb)->seq) + cur_mss;
 
 	if (after(end_seq, tcp_wnd_end(tp, mptcp_wnd_end)) &&
-	    (TCP_SKB_CB(skb)->flags & TCPHDR_FIN) && tp->mpc) {
+	    (TCP_SKB_CB(skb)->tcp_flags & TCPHDR_FIN) && tp->mpc) {
 		mptcp_debug("FIN refused for sndwnd, fin end dsn %#x,"
 			"tcp_wnd_end: %u, mpc:%d, snd_una:%u,"
 			"snd_wnd:%d, mpcb write_seq:%#x, "
@@ -1572,7 +1535,7 @@
 	const struct tcp_sock *tp = tcp_sk(sk);
 	unsigned int cwnd_quota;
 	struct mptcp_cb *mpcb = tp->mpcb;
-	struct tcp_sock *meta_tp = tp->mpc ? mpcb_meta_tp(mpcb) : tp;
+	const struct tcp_sock *meta_tp = tp->mpc ? mpcb_meta_tp(mpcb) : tp;
 
 	BUG_ON(tp->mpc && tcp_skb_pcount(skb) > 1);
 
@@ -1683,14 +1646,10 @@
 	u32 send_win, cong_win, limit, in_flight;
 	int win_divisor;
 
-<<<<<<< HEAD
-	if (TCP_SKB_CB(skb)->tcp_flags & TCPHDR_FIN)
-=======
 	/* TSO not supported at the moment in MPTCP */
 	BUG_ON(tp->mpc);
 
-	if (TCP_SKB_CB(skb)->flags & TCPHDR_FIN)
->>>>>>> 3e9a3732
+	if (TCP_SKB_CB(skb)->tcp_flags & TCPHDR_FIN)
 		goto send_now;
 
 	if (icsk->icsk_ca_state != TCP_CA_Open)
