/*
 *	TCP over IPv6
 *	Linux INET6 implementation
 *
 *	Authors:
 *	Pedro Roque		<roque@di.fc.ul.pt>
 *
 *	Based on:
 *	linux/net/ipv4/tcp.c
 *	linux/net/ipv4/tcp_input.c
 *	linux/net/ipv4/tcp_output.c
 *
 *	Fixes:
 *	Hideaki YOSHIFUJI	:	sin6_scope_id support
 *	YOSHIFUJI Hideaki @USAGI and:	Support IPV6_V6ONLY socket option, which
 *	Alexey Kuznetsov		allow both IPv4 and IPv6 sockets to bind
 *					a single port at the same time.
 *	YOSHIFUJI Hideaki @USAGI:	convert /proc/net/tcp6 to seq_file.
 *
 *	This program is free software; you can redistribute it and/or
 *      modify it under the terms of the GNU General Public License
 *      as published by the Free Software Foundation; either version
 *      2 of the License, or (at your option) any later version.
 */

#include <linux/bottom_half.h>
#include <linux/module.h>
#include <linux/errno.h>
#include <linux/types.h>
#include <linux/socket.h>
#include <linux/sockios.h>
#include <linux/net.h>
#include <linux/jiffies.h>
#include <linux/in.h>
#include <linux/in6.h>
#include <linux/netdevice.h>
#include <linux/init.h>
#include <linux/jhash.h>
#include <linux/ipsec.h>
#include <linux/times.h>
#include <linux/slab.h>

#include <linux/ipv6.h>
#include <linux/icmpv6.h>
#include <linux/random.h>

#include <net/tcp.h>
#include <net/ndisc.h>
#include <net/inet6_hashtables.h>
#include <net/inet6_connection_sock.h>
#include <net/ipv6.h>
#include <net/transp_v6.h>
#include <net/addrconf.h>
#include <net/ip6_route.h>
#include <net/ip6_checksum.h>
#include <net/inet_ecn.h>
#include <net/protocol.h>
#include <net/xfrm.h>
#include <net/snmp.h>
#include <net/dsfield.h>
#include <net/timewait_sock.h>
#include <net/netdma.h>
#include <net/inet_common.h>
<<<<<<< HEAD
#include <net/secure_seq.h>
=======
#include <net/mptcp.h>
#include <net/mptcp_v6.h>
>>>>>>> 3e9a3732

#include <asm/uaccess.h>

#include <linux/proc_fs.h>
#include <linux/seq_file.h>

#include <linux/crypto.h>
#include <linux/scatterlist.h>

static void	tcp_v6_reqsk_send_ack(struct sock *sk, struct sk_buff *skb,
				      struct request_sock *req);

#ifdef CONFIG_TCP_MD5SIG
static const struct tcp_sock_af_ops tcp_sock_ipv6_mapped_specific;
#else
static struct tcp_md5sig_key *tcp_v6_md5_do_lookup(struct sock *sk,
						   const struct in6_addr *addr)
{
	return NULL;
}
#endif

static void tcp_v6_hash(struct sock *sk)
{
	if (sk->sk_state != TCP_CLOSE) {
		if (inet_csk(sk)->icsk_af_ops == &ipv6_mapped) {
			tcp_prot.hash(sk);
			return;
		}
		local_bh_disable();
		__inet6_hash(sk, NULL);
		local_bh_enable();
	}
}

static __inline__ __sum16 tcp_v6_check(int len,
				   const struct in6_addr *saddr,
				   const struct in6_addr *daddr,
				   __wsum base)
{
	return csum_ipv6_magic(saddr, daddr, len, IPPROTO_TCP, base);
}

<<<<<<< HEAD
static __u32 tcp_v6_init_sequence(const struct sk_buff *skb)
=======
__u32 tcp_v6_init_sequence(struct sk_buff *skb)
>>>>>>> 3e9a3732
{
	return secure_tcpv6_sequence_number(ipv6_hdr(skb)->daddr.s6_addr32,
					    ipv6_hdr(skb)->saddr.s6_addr32,
					    tcp_hdr(skb)->dest,
					    tcp_hdr(skb)->source);
}

int tcp_v6_connect(struct sock *sk, struct sockaddr *uaddr,
			  int addr_len)
{
	struct sockaddr_in6 *usin = (struct sockaddr_in6 *) uaddr;
	struct inet_sock *inet = inet_sk(sk);
	struct inet_connection_sock *icsk = inet_csk(sk);
	struct ipv6_pinfo *np = inet6_sk(sk);
	struct tcp_sock *tp = tcp_sk(sk);
	struct in6_addr *saddr = NULL, *final_p, final;
	struct rt6_info *rt;
	struct flowi6 fl6;
	struct dst_entry *dst;
	int addr_type;
	int err;

	if (addr_len < SIN6_LEN_RFC2133)
		return -EINVAL;

	if (usin->sin6_family != AF_INET6)
		return -EAFNOSUPPORT;

	memset(&fl6, 0, sizeof(fl6));

	if (np->sndflow) {
		fl6.flowlabel = usin->sin6_flowinfo&IPV6_FLOWINFO_MASK;
		IP6_ECN_flow_init(fl6.flowlabel);
		if (fl6.flowlabel&IPV6_FLOWLABEL_MASK) {
			struct ip6_flowlabel *flowlabel;
			flowlabel = fl6_sock_lookup(sk, fl6.flowlabel);
			if (flowlabel == NULL)
				return -EINVAL;
			ipv6_addr_copy(&usin->sin6_addr, &flowlabel->dst);
			fl6_sock_release(flowlabel);
		}
	}

	/*
	 *	connect() to INADDR_ANY means loopback (BSD'ism).
	 */

	if(ipv6_addr_any(&usin->sin6_addr))
		usin->sin6_addr.s6_addr[15] = 0x1;

	addr_type = ipv6_addr_type(&usin->sin6_addr);

	if(addr_type & IPV6_ADDR_MULTICAST)
		return -ENETUNREACH;

	if (addr_type&IPV6_ADDR_LINKLOCAL) {
		if (addr_len >= sizeof(struct sockaddr_in6) &&
		    usin->sin6_scope_id) {
			/* If interface is set while binding, indices
			 * must coincide.
			 */
			if (sk->sk_bound_dev_if &&
			    sk->sk_bound_dev_if != usin->sin6_scope_id)
				return -EINVAL;

			sk->sk_bound_dev_if = usin->sin6_scope_id;
		}

		/* Connect to link-local address requires an interface */
		if (!sk->sk_bound_dev_if)
			return -EINVAL;
	}

	if (tp->rx_opt.ts_recent_stamp &&
	    !ipv6_addr_equal(&np->daddr, &usin->sin6_addr)) {
		tp->rx_opt.ts_recent = 0;
		tp->rx_opt.ts_recent_stamp = 0;
		tp->write_seq = 0;
	}

	ipv6_addr_copy(&np->daddr, &usin->sin6_addr);
	np->flow_label = fl6.flowlabel;

	/*
	 *	TCP over IPv4
	 */

	if (addr_type == IPV6_ADDR_MAPPED) {
		u32 exthdrlen = icsk->icsk_ext_hdr_len;
		struct sockaddr_in sin;

		SOCK_DEBUG(sk, "connect: ipv4 mapped\n");

		if (__ipv6_only_sock(sk))
			return -ENETUNREACH;

		sin.sin_family = AF_INET;
		sin.sin_port = usin->sin6_port;
		sin.sin_addr.s_addr = usin->sin6_addr.s6_addr32[3];

		icsk->icsk_af_ops = &ipv6_mapped;
		sk->sk_backlog_rcv = tcp_v4_do_rcv;
#ifdef CONFIG_TCP_MD5SIG
		tp->af_specific = &tcp_sock_ipv6_mapped_specific;
#endif

		err = tcp_v4_connect(sk, (struct sockaddr *)&sin, sizeof(sin));

		if (err) {
			icsk->icsk_ext_hdr_len = exthdrlen;
			icsk->icsk_af_ops = &ipv6_specific;
			sk->sk_backlog_rcv = tcp_v6_do_rcv;
#ifdef CONFIG_TCP_MD5SIG
			tp->af_specific = &tcp_sock_ipv6_specific;
#endif
			goto failure;
		} else {
			ipv6_addr_set_v4mapped(inet->inet_saddr, &np->saddr);
			ipv6_addr_set_v4mapped(inet->inet_rcv_saddr,
					       &np->rcv_saddr);
		}

		return err;
	}

	if (!ipv6_addr_any(&np->rcv_saddr))
		saddr = &np->rcv_saddr;

	fl6.flowi6_proto = IPPROTO_TCP;
	ipv6_addr_copy(&fl6.daddr, &np->daddr);
	ipv6_addr_copy(&fl6.saddr,
		       (saddr ? saddr : &np->saddr));
	fl6.flowi6_oif = sk->sk_bound_dev_if;
	fl6.flowi6_mark = sk->sk_mark;
	fl6.fl6_dport = usin->sin6_port;
	fl6.fl6_sport = inet->inet_sport;

	final_p = fl6_update_dst(&fl6, np->opt, &final);

	security_sk_classify_flow(sk, flowi6_to_flowi(&fl6));

	dst = ip6_dst_lookup_flow(sk, &fl6, final_p, true);
	if (IS_ERR(dst)) {
		err = PTR_ERR(dst);
		goto failure;
	}

	if (saddr == NULL) {
		saddr = &fl6.saddr;
		ipv6_addr_copy(&np->rcv_saddr, saddr);
	}

	/* set the source address */
	ipv6_addr_copy(&np->saddr, saddr);
	inet->inet_rcv_saddr = LOOPBACK4_IPV6;

	sk->sk_gso_type = SKB_GSO_TCPV6;
	__ip6_dst_store(sk, dst, NULL, NULL);

	rt = (struct rt6_info *) dst;
	if (tcp_death_row.sysctl_tw_recycle &&
	    !tp->rx_opt.ts_recent_stamp &&
	    ipv6_addr_equal(&rt->rt6i_dst.addr, &np->daddr)) {
		struct inet_peer *peer = rt6_get_peer(rt);
		/*
		 * VJ's idea. We save last timestamp seen from
		 * the destination in peer table, when entering state
		 * TIME-WAIT * and initialize rx_opt.ts_recent from it,
		 * when trying new connection.
		 */
		if (peer) {
			inet_peer_refcheck(peer);
			if ((u32)get_seconds() - peer->tcp_ts_stamp <= TCP_PAWS_MSL) {
				tp->rx_opt.ts_recent_stamp = peer->tcp_ts_stamp;
				tp->rx_opt.ts_recent = peer->tcp_ts;
			}
		}
	}

	icsk->icsk_ext_hdr_len = 0;
	if (np->opt)
		icsk->icsk_ext_hdr_len = (np->opt->opt_flen +
					  np->opt->opt_nflen);

	tp->rx_opt.mss_clamp = IPV6_MIN_MTU - sizeof(struct tcphdr) - sizeof(struct ipv6hdr);

	inet->inet_dport = usin->sin6_port;

	tcp_set_state(sk, TCP_SYN_SENT);
	err = inet6_hash_connect(&tcp_death_row, sk);
	if (err)
		goto late_failure;

	if (!tp->write_seq)
		tp->write_seq = secure_tcpv6_sequence_number(np->saddr.s6_addr32,
							     np->daddr.s6_addr32,
							     inet->inet_sport,
							     inet->inet_dport);

	err = tcp_connect(sk);
	if (err)
		goto late_failure;

	return 0;

late_failure:
	tcp_set_state(sk, TCP_CLOSE);
	__sk_dst_reset(sk);
failure:
	inet->inet_dport = 0;
	sk->sk_route_caps = 0;
	return err;
}

static void tcp_v6_err(struct sk_buff *skb, struct inet6_skb_parm *opt,
		u8 type, u8 code, int offset, __be32 info)
{
	const struct ipv6hdr *hdr = (const struct ipv6hdr*)skb->data;
	const struct tcphdr *th = (struct tcphdr *)(skb->data+offset);
	struct ipv6_pinfo *np;
	struct sock *sk, *meta_sk;
	int err;
	struct tcp_sock *tp;
	__u32 seq;
	struct net *net = dev_net(skb->dev);

	sk = inet6_lookup(net, &tcp_hashinfo, &hdr->daddr,
			th->dest, &hdr->saddr, th->source, skb->dev->ifindex);

	if (sk == NULL) {
		ICMP6_INC_STATS_BH(net, __in6_dev_get(skb->dev),
				   ICMP6_MIB_INERRORS);
		return;
	}

	if (sk->sk_state == TCP_TIME_WAIT) {
		inet_twsk_put(inet_twsk(sk));
		return;
	}

	tp = tcp_sk(sk);
	if (tp->mpc)
		meta_sk = mpcb_meta_sk(tp->mpcb);
	else
		meta_sk = sk;

	bh_lock_sock(meta_sk);
	if (sock_owned_by_user(meta_sk))
		NET_INC_STATS_BH(net, LINUX_MIB_LOCKDROPPEDICMPS);

	if (sk->sk_state == TCP_CLOSE)
		goto out;

	if (ipv6_hdr(skb)->hop_limit < inet6_sk(sk)->min_hopcount) {
		NET_INC_STATS_BH(net, LINUX_MIB_TCPMINTTLDROP);
		goto out;
	}

	seq = ntohl(th->seq);
	if (sk->sk_state != TCP_LISTEN &&
	    !between(seq, tp->snd_una, tp->snd_nxt)) {
		NET_INC_STATS_BH(net, LINUX_MIB_OUTOFWINDOWICMPS);
		goto out;
	}

	np = inet6_sk(sk);

	if (type == ICMPV6_PKT_TOOBIG) {
		struct dst_entry *dst;

		if (sock_owned_by_user(meta_sk))
			goto out;
		if ((1 << sk->sk_state) & (TCPF_LISTEN | TCPF_CLOSE))
			goto out;

		/* icmp should have updated the destination cache entry */
		dst = __sk_dst_check(sk, np->dst_cookie);

		if (dst == NULL) {
			struct inet_sock *inet = inet_sk(sk);
			struct flowi6 fl6;

			/* BUGGG_FUTURE: Again, it is not clear how
			   to handle rthdr case. Ignore this complexity
			   for now.
			 */
			memset(&fl6, 0, sizeof(fl6));
			fl6.flowi6_proto = IPPROTO_TCP;
			ipv6_addr_copy(&fl6.daddr, &np->daddr);
			ipv6_addr_copy(&fl6.saddr, &np->saddr);
			fl6.flowi6_oif = sk->sk_bound_dev_if;
			fl6.flowi6_mark = sk->sk_mark;
			fl6.fl6_dport = inet->inet_dport;
			fl6.fl6_sport = inet->inet_sport;
			security_skb_classify_flow(skb, flowi6_to_flowi(&fl6));

			dst = ip6_dst_lookup_flow(sk, &fl6, NULL, false);
			if (IS_ERR(dst)) {
				sk->sk_err_soft = -PTR_ERR(dst);
				goto out;
			}

		} else
			dst_hold(dst);

		if (inet_csk(sk)->icsk_pmtu_cookie > dst_mtu(dst)) {
			tcp_sync_mss(sk, dst_mtu(dst));
			tcp_simple_retransmit(sk);
		} /* else let the usual retransmit timer handle it */
		dst_release(dst);
		goto out;
	}

	icmpv6_err_convert(type, code, &err);

	/* Might be for an request_sock */
	switch (sk->sk_state) {
		struct request_sock *req, **prev;
	case TCP_LISTEN:
		if (sock_owned_by_user(meta_sk))
			goto out;

		req = inet6_csk_search_req(sk, &prev, th->dest, &hdr->daddr,
					   &hdr->saddr, inet6_iif(skb));
		if (!req)
			goto out;

		/* ICMPs are not backlogged, hence we cannot get
		 * an established socket here.
		 */
		WARN_ON(req->sk != NULL);

		if (seq != tcp_rsk(req)->snt_isn) {
			NET_INC_STATS_BH(net, LINUX_MIB_OUTOFWINDOWICMPS);
			goto out;
		}

		inet_csk_reqsk_queue_drop(sk, req, prev);
		goto out;

	case TCP_SYN_SENT:
	case TCP_SYN_RECV:  /* Cannot happen.
			       It can, it SYNs are crossed. --ANK */
		if (!sock_owned_by_user(meta_sk)) {
			sk->sk_err = err;
			sk->sk_error_report(sk);		/* Wake people up to see the error (see connect in sock.c) */

			tcp_done(sk);
		} else
			sk->sk_err_soft = err;
		goto out;
	}

	if (!sock_owned_by_user(meta_sk) && np->recverr) {
		sk->sk_err = err;
		sk->sk_error_report(sk);
	} else
		sk->sk_err_soft = err;

out:
	bh_unlock_sock(meta_sk);
	sock_put(sk);
}

int tcp_v6_send_synack(struct sock *sk, struct request_sock *req,
		       struct request_values *rvp)
{
	struct inet6_request_sock *treq = inet6_rsk(req);
	struct ipv6_pinfo *np = inet6_sk(sk);
	struct sk_buff * skb;
	struct ipv6_txoptions *opt = NULL;
	struct in6_addr * final_p, final;
	struct flowi6 fl6;
	struct dst_entry *dst;
	int err;

	memset(&fl6, 0, sizeof(fl6));
	fl6.flowi6_proto = IPPROTO_TCP;
	ipv6_addr_copy(&fl6.daddr, &treq->rmt_addr);
	ipv6_addr_copy(&fl6.saddr, &treq->loc_addr);
	fl6.flowlabel = 0;
	fl6.flowi6_oif = treq->iif;
	fl6.flowi6_mark = sk->sk_mark;
	fl6.fl6_dport = inet_rsk(req)->rmt_port;
	fl6.fl6_sport = inet_rsk(req)->loc_port;
	security_req_classify_flow(req, flowi6_to_flowi(&fl6));

	opt = np->opt;
	final_p = fl6_update_dst(&fl6, opt, &final);

	dst = ip6_dst_lookup_flow(sk, &fl6, final_p, false);
	if (IS_ERR(dst)) {
		err = PTR_ERR(dst);
		dst = NULL;
		goto done;
	}
	skb = tcp_make_synack(sk, dst, req, rvp);
	err = -ENOMEM;
	if (skb) {
		__tcp_v6_send_check(skb, &treq->loc_addr, &treq->rmt_addr);

		ipv6_addr_copy(&fl6.daddr, &treq->rmt_addr);
		err = ip6_xmit(sk, skb, &fl6, opt, np->tclass);
		err = net_xmit_eval(err);
	}

done:
	if (opt && opt != np->opt)
		sock_kfree_s(sk, opt, opt->tot_len);
	dst_release(dst);
	return err;
}

static int tcp_v6_rtx_synack(struct sock *sk, struct request_sock *req,
			     struct request_values *rvp)
{
	TCP_INC_STATS_BH(sock_net(sk), TCP_MIB_RETRANSSEGS);

	return tcp_v6_send_synack(sk, req, rvp);
}

static void tcp_v6_reqsk_destructor(struct request_sock *req)
{
	if (mptcp_req_sk_saw_mpc(req))
		mptcp_reqsk_destructor(req);

	kfree_skb(inet6_rsk(req)->pktopts);
}

#ifdef CONFIG_TCP_MD5SIG
static struct tcp_md5sig_key *tcp_v6_md5_do_lookup(struct sock *sk,
						   const struct in6_addr *addr)
{
	struct tcp_sock *tp = tcp_sk(sk);
	int i;

	BUG_ON(tp == NULL);

	if (!tp->md5sig_info || !tp->md5sig_info->entries6)
		return NULL;

	for (i = 0; i < tp->md5sig_info->entries6; i++) {
		if (ipv6_addr_equal(&tp->md5sig_info->keys6[i].addr, addr))
			return &tp->md5sig_info->keys6[i].base;
	}
	return NULL;
}

static struct tcp_md5sig_key *tcp_v6_md5_lookup(struct sock *sk,
						struct sock *addr_sk)
{
	return tcp_v6_md5_do_lookup(sk, &inet6_sk(addr_sk)->daddr);
}

static struct tcp_md5sig_key *tcp_v6_reqsk_md5_lookup(struct sock *sk,
						      struct request_sock *req)
{
	return tcp_v6_md5_do_lookup(sk, &inet6_rsk(req)->rmt_addr);
}

static int tcp_v6_md5_do_add(struct sock *sk, const struct in6_addr *peer,
			     char *newkey, u8 newkeylen)
{
	/* Add key to the list */
	struct tcp_md5sig_key *key;
	struct tcp_sock *tp = tcp_sk(sk);
	struct tcp6_md5sig_key *keys;

	key = tcp_v6_md5_do_lookup(sk, peer);
	if (key) {
		/* modify existing entry - just update that one */
		kfree(key->key);
		key->key = newkey;
		key->keylen = newkeylen;
	} else {
		/* reallocate new list if current one is full. */
		if (!tp->md5sig_info) {
			tp->md5sig_info = kzalloc(sizeof(*tp->md5sig_info), GFP_ATOMIC);
			if (!tp->md5sig_info) {
				kfree(newkey);
				return -ENOMEM;
			}
			sk_nocaps_add(sk, NETIF_F_GSO_MASK);
		}
		if (tp->md5sig_info->entries6 == 0 &&
			tcp_alloc_md5sig_pool(sk) == NULL) {
			kfree(newkey);
			return -ENOMEM;
		}
		if (tp->md5sig_info->alloced6 == tp->md5sig_info->entries6) {
			keys = kmalloc((sizeof (tp->md5sig_info->keys6[0]) *
				       (tp->md5sig_info->entries6 + 1)), GFP_ATOMIC);

			if (!keys) {
				kfree(newkey);
				if (tp->md5sig_info->entries6 == 0)
					tcp_free_md5sig_pool();
				return -ENOMEM;
			}

			if (tp->md5sig_info->entries6)
				memmove(keys, tp->md5sig_info->keys6,
					(sizeof (tp->md5sig_info->keys6[0]) *
					 tp->md5sig_info->entries6));

			kfree(tp->md5sig_info->keys6);
			tp->md5sig_info->keys6 = keys;
			tp->md5sig_info->alloced6++;
		}

		ipv6_addr_copy(&tp->md5sig_info->keys6[tp->md5sig_info->entries6].addr,
			       peer);
		tp->md5sig_info->keys6[tp->md5sig_info->entries6].base.key = newkey;
		tp->md5sig_info->keys6[tp->md5sig_info->entries6].base.keylen = newkeylen;

		tp->md5sig_info->entries6++;
	}
	return 0;
}

static int tcp_v6_md5_add_func(struct sock *sk, struct sock *addr_sk,
			       u8 *newkey, __u8 newkeylen)
{
	return tcp_v6_md5_do_add(sk, &inet6_sk(addr_sk)->daddr,
				 newkey, newkeylen);
}

static int tcp_v6_md5_do_del(struct sock *sk, const struct in6_addr *peer)
{
	struct tcp_sock *tp = tcp_sk(sk);
	int i;

	for (i = 0; i < tp->md5sig_info->entries6; i++) {
		if (ipv6_addr_equal(&tp->md5sig_info->keys6[i].addr, peer)) {
			/* Free the key */
			kfree(tp->md5sig_info->keys6[i].base.key);
			tp->md5sig_info->entries6--;

			if (tp->md5sig_info->entries6 == 0) {
				kfree(tp->md5sig_info->keys6);
				tp->md5sig_info->keys6 = NULL;
				tp->md5sig_info->alloced6 = 0;
				tcp_free_md5sig_pool();
			} else {
				/* shrink the database */
				if (tp->md5sig_info->entries6 != i)
					memmove(&tp->md5sig_info->keys6[i],
						&tp->md5sig_info->keys6[i+1],
						(tp->md5sig_info->entries6 - i)
						* sizeof (tp->md5sig_info->keys6[0]));
			}
			return 0;
		}
	}
	return -ENOENT;
}

static void tcp_v6_clear_md5_list (struct sock *sk)
{
	struct tcp_sock *tp = tcp_sk(sk);
	int i;

	if (tp->md5sig_info->entries6) {
		for (i = 0; i < tp->md5sig_info->entries6; i++)
			kfree(tp->md5sig_info->keys6[i].base.key);
		tp->md5sig_info->entries6 = 0;
		tcp_free_md5sig_pool();
	}

	kfree(tp->md5sig_info->keys6);
	tp->md5sig_info->keys6 = NULL;
	tp->md5sig_info->alloced6 = 0;

	if (tp->md5sig_info->entries4) {
		for (i = 0; i < tp->md5sig_info->entries4; i++)
			kfree(tp->md5sig_info->keys4[i].base.key);
		tp->md5sig_info->entries4 = 0;
		tcp_free_md5sig_pool();
	}

	kfree(tp->md5sig_info->keys4);
	tp->md5sig_info->keys4 = NULL;
	tp->md5sig_info->alloced4 = 0;
}

static int tcp_v6_parse_md5_keys (struct sock *sk, char __user *optval,
				  int optlen)
{
	struct tcp_md5sig cmd;
	struct sockaddr_in6 *sin6 = (struct sockaddr_in6 *)&cmd.tcpm_addr;
	u8 *newkey;

	if (optlen < sizeof(cmd))
		return -EINVAL;

	if (copy_from_user(&cmd, optval, sizeof(cmd)))
		return -EFAULT;

	if (sin6->sin6_family != AF_INET6)
		return -EINVAL;

	if (!cmd.tcpm_keylen) {
		if (!tcp_sk(sk)->md5sig_info)
			return -ENOENT;
		if (ipv6_addr_v4mapped(&sin6->sin6_addr))
			return tcp_v4_md5_do_del(sk, sin6->sin6_addr.s6_addr32[3]);
		return tcp_v6_md5_do_del(sk, &sin6->sin6_addr);
	}

	if (cmd.tcpm_keylen > TCP_MD5SIG_MAXKEYLEN)
		return -EINVAL;

	if (!tcp_sk(sk)->md5sig_info) {
		struct tcp_sock *tp = tcp_sk(sk);
		struct tcp_md5sig_info *p;

		p = kzalloc(sizeof(struct tcp_md5sig_info), GFP_KERNEL);
		if (!p)
			return -ENOMEM;

		tp->md5sig_info = p;
		sk_nocaps_add(sk, NETIF_F_GSO_MASK);
	}

	newkey = kmemdup(cmd.tcpm_key, cmd.tcpm_keylen, GFP_KERNEL);
	if (!newkey)
		return -ENOMEM;
	if (ipv6_addr_v4mapped(&sin6->sin6_addr)) {
		return tcp_v4_md5_do_add(sk, sin6->sin6_addr.s6_addr32[3],
					 newkey, cmd.tcpm_keylen);
	}
	return tcp_v6_md5_do_add(sk, &sin6->sin6_addr, newkey, cmd.tcpm_keylen);
}

static int tcp_v6_md5_hash_pseudoheader(struct tcp_md5sig_pool *hp,
					const struct in6_addr *daddr,
					const struct in6_addr *saddr, int nbytes)
{
	struct tcp6_pseudohdr *bp;
	struct scatterlist sg;

	bp = &hp->md5_blk.ip6;
	/* 1. TCP pseudo-header (RFC2460) */
	ipv6_addr_copy(&bp->saddr, saddr);
	ipv6_addr_copy(&bp->daddr, daddr);
	bp->protocol = cpu_to_be32(IPPROTO_TCP);
	bp->len = cpu_to_be32(nbytes);

	sg_init_one(&sg, bp, sizeof(*bp));
	return crypto_hash_update(&hp->md5_desc, &sg, sizeof(*bp));
}

static int tcp_v6_md5_hash_hdr(char *md5_hash, struct tcp_md5sig_key *key,
			       const struct in6_addr *daddr, struct in6_addr *saddr,
			       const struct tcphdr *th)
{
	struct tcp_md5sig_pool *hp;
	struct hash_desc *desc;

	hp = tcp_get_md5sig_pool();
	if (!hp)
		goto clear_hash_noput;
	desc = &hp->md5_desc;

	if (crypto_hash_init(desc))
		goto clear_hash;
	if (tcp_v6_md5_hash_pseudoheader(hp, daddr, saddr, th->doff << 2))
		goto clear_hash;
	if (tcp_md5_hash_header(hp, th))
		goto clear_hash;
	if (tcp_md5_hash_key(hp, key))
		goto clear_hash;
	if (crypto_hash_final(desc, md5_hash))
		goto clear_hash;

	tcp_put_md5sig_pool();
	return 0;

clear_hash:
	tcp_put_md5sig_pool();
clear_hash_noput:
	memset(md5_hash, 0, 16);
	return 1;
}

static int tcp_v6_md5_hash_skb(char *md5_hash, struct tcp_md5sig_key *key,
			       const struct sock *sk,
			       const struct request_sock *req,
			       const struct sk_buff *skb)
{
	const struct in6_addr *saddr, *daddr;
	struct tcp_md5sig_pool *hp;
	struct hash_desc *desc;
	const struct tcphdr *th = tcp_hdr(skb);

	if (sk) {
		saddr = &inet6_sk(sk)->saddr;
		daddr = &inet6_sk(sk)->daddr;
	} else if (req) {
		saddr = &inet6_rsk(req)->loc_addr;
		daddr = &inet6_rsk(req)->rmt_addr;
	} else {
		const struct ipv6hdr *ip6h = ipv6_hdr(skb);
		saddr = &ip6h->saddr;
		daddr = &ip6h->daddr;
	}

	hp = tcp_get_md5sig_pool();
	if (!hp)
		goto clear_hash_noput;
	desc = &hp->md5_desc;

	if (crypto_hash_init(desc))
		goto clear_hash;

	if (tcp_v6_md5_hash_pseudoheader(hp, daddr, saddr, skb->len))
		goto clear_hash;
	if (tcp_md5_hash_header(hp, th))
		goto clear_hash;
	if (tcp_md5_hash_skb_data(hp, skb, th->doff << 2))
		goto clear_hash;
	if (tcp_md5_hash_key(hp, key))
		goto clear_hash;
	if (crypto_hash_final(desc, md5_hash))
		goto clear_hash;

	tcp_put_md5sig_pool();
	return 0;

clear_hash:
	tcp_put_md5sig_pool();
clear_hash_noput:
	memset(md5_hash, 0, 16);
	return 1;
}

static int tcp_v6_inbound_md5_hash(struct sock *sk, const struct sk_buff *skb)
{
	const __u8 *hash_location = NULL;
	struct tcp_md5sig_key *hash_expected;
	const struct ipv6hdr *ip6h = ipv6_hdr(skb);
	const struct tcphdr *th = tcp_hdr(skb);
	int genhash;
	u8 newhash[16];

	hash_expected = tcp_v6_md5_do_lookup(sk, &ip6h->saddr);
	hash_location = tcp_parse_md5sig_option(th);

	/* We've parsed the options - do we have a hash? */
	if (!hash_expected && !hash_location)
		return 0;

	if (hash_expected && !hash_location) {
		NET_INC_STATS_BH(sock_net(sk), LINUX_MIB_TCPMD5NOTFOUND);
		return 1;
	}

	if (!hash_expected && hash_location) {
		NET_INC_STATS_BH(sock_net(sk), LINUX_MIB_TCPMD5UNEXPECTED);
		return 1;
	}

	/* check the signature */
	genhash = tcp_v6_md5_hash_skb(newhash,
				      hash_expected,
				      NULL, NULL, skb);

	if (genhash || memcmp(hash_location, newhash, 16) != 0) {
		if (net_ratelimit()) {
			printk(KERN_INFO "MD5 Hash %s for [%pI6c]:%u->[%pI6c]:%u\n",
			       genhash ? "failed" : "mismatch",
			       &ip6h->saddr, ntohs(th->source),
			       &ip6h->daddr, ntohs(th->dest));
		}
		return 1;
	}
	return 0;
}
#endif

struct request_sock_ops tcp6_request_sock_ops __read_mostly = {
	.family		=	AF_INET6,
	.obj_size	=	sizeof(struct tcp6_request_sock),
	.rtx_syn_ack	=	tcp_v6_rtx_synack,
	.send_ack	=	tcp_v6_reqsk_send_ack,
	.destructor	=	tcp_v6_reqsk_destructor,
	.send_reset	=	tcp_v6_send_reset,
	.syn_ack_timeout = 	tcp_syn_ack_timeout,
};

#ifdef CONFIG_TCP_MD5SIG
static const struct tcp_request_sock_ops tcp_request_sock_ipv6_ops = {
	.md5_lookup	=	tcp_v6_reqsk_md5_lookup,
	.calc_md5_hash	=	tcp_v6_md5_hash_skb,
};
#endif

void __tcp_v6_send_check(struct sk_buff *skb,
			 const struct in6_addr *saddr, const struct in6_addr *daddr)
{
	struct tcphdr *th = tcp_hdr(skb);

	if (skb->ip_summed == CHECKSUM_PARTIAL) {
		th->check = ~tcp_v6_check(skb->len, saddr, daddr, 0);
		skb->csum_start = skb_transport_header(skb) - skb->head;
		skb->csum_offset = offsetof(struct tcphdr, check);
	} else {
		th->check = tcp_v6_check(skb->len, saddr, daddr,
					 csum_partial(th, th->doff << 2,
						      skb->csum));
	}
}

static void tcp_v6_send_check(struct sock *sk, struct sk_buff *skb)
{
	struct ipv6_pinfo *np = inet6_sk(sk);

	__tcp_v6_send_check(skb, &np->saddr, &np->daddr);
}

static int tcp_v6_gso_send_check(struct sk_buff *skb)
{
	const struct ipv6hdr *ipv6h;
	struct tcphdr *th;

	if (!pskb_may_pull(skb, sizeof(*th)))
		return -EINVAL;

	ipv6h = ipv6_hdr(skb);
	th = tcp_hdr(skb);

	th->check = 0;
	skb->ip_summed = CHECKSUM_PARTIAL;
	__tcp_v6_send_check(skb, &ipv6h->saddr, &ipv6h->daddr);
	return 0;
}

static struct sk_buff **tcp6_gro_receive(struct sk_buff **head,
					 struct sk_buff *skb)
{
	const struct ipv6hdr *iph = skb_gro_network_header(skb);

	switch (skb->ip_summed) {
	case CHECKSUM_COMPLETE:
		if (!tcp_v6_check(skb_gro_len(skb), &iph->saddr, &iph->daddr,
				  skb->csum)) {
			skb->ip_summed = CHECKSUM_UNNECESSARY;
			break;
		}

		/* fall through */
	case CHECKSUM_NONE:
		NAPI_GRO_CB(skb)->flush = 1;
		return NULL;
	}

	return tcp_gro_receive(head, skb);
}

static int tcp6_gro_complete(struct sk_buff *skb)
{
	const struct ipv6hdr *iph = ipv6_hdr(skb);
	struct tcphdr *th = tcp_hdr(skb);

	th->check = ~tcp_v6_check(skb->len - skb_transport_offset(skb),
				  &iph->saddr, &iph->daddr, 0);
	skb_shinfo(skb)->gso_type = SKB_GSO_TCPV6;

	return tcp_gro_complete(skb);
}

<<<<<<< HEAD
static void tcp_v6_send_response(struct sk_buff *skb, u32 seq, u32 ack, u32 win,
				 u32 ts, struct tcp_md5sig_key *key, int rst, u8 tclass)
=======
static void tcp_v6_send_response(struct sk_buff *skb, u32 seq, u32 ack,
				 u32 data_ack, u32 win, u32 ts,
				 struct tcp_md5sig_key *key, int rst, int mptcp)
>>>>>>> 3e9a3732
{
	const struct tcphdr *th = tcp_hdr(skb);
	struct tcphdr *t1;
	struct sk_buff *buff;
	struct flowi6 fl6;
	struct net *net = dev_net(skb_dst(skb)->dev);
	struct sock *ctl_sk = net->ipv6.tcp_sk;
	unsigned int tot_len = sizeof(struct tcphdr);
	struct dst_entry *dst;
	__be32 *topt;
#ifdef CONFIG_MPTCP
	struct sock *sk = skb->sk;
#endif

	if (ts)
		tot_len += TCPOLEN_TSTAMP_ALIGNED;
#ifdef CONFIG_TCP_MD5SIG
	if (key)
		tot_len += TCPOLEN_MD5SIG_ALIGNED;
#endif
#ifdef CONFIG_MPTCP
	if (rst && sk && tcp_sk(sk)->csum_error)
		tot_len += MPTCP_SUB_LEN_FAIL_ALIGN;
	if (mptcp)
		tot_len += MPTCP_SUB_LEN_DSS + MPTCP_SUB_LEN_ACK;
#endif
	buff = alloc_skb(MAX_HEADER + sizeof(struct ipv6hdr) + tot_len,
			 GFP_ATOMIC);
	if (buff == NULL)
		return;

	skb_reserve(buff, MAX_HEADER + sizeof(struct ipv6hdr) + tot_len);

	t1 = (struct tcphdr *) skb_push(buff, tot_len);
	skb_reset_transport_header(buff);

	/* Swap the send and the receive. */
	memset(t1, 0, sizeof(*t1));
	t1->dest = th->source;
	t1->source = th->dest;
	t1->doff = tot_len / 4;
	t1->seq = htonl(seq);
	t1->ack_seq = htonl(ack);
	t1->ack = !rst || !th->ack;
	t1->rst = rst;
	t1->window = htons(win);

	topt = (__be32 *)(t1 + 1);

	if (ts) {
		*topt++ = htonl((TCPOPT_NOP << 24) | (TCPOPT_NOP << 16) |
				(TCPOPT_TIMESTAMP << 8) | TCPOLEN_TIMESTAMP);
		*topt++ = htonl(tcp_time_stamp);
		*topt++ = htonl(ts);
	}

#ifdef CONFIG_TCP_MD5SIG
	if (key) {
		*topt++ = htonl((TCPOPT_NOP << 24) | (TCPOPT_NOP << 16) |
				(TCPOPT_MD5SIG << 8) | TCPOLEN_MD5SIG);
		tcp_v6_md5_hash_hdr((__u8 *)topt, key,
				    &ipv6_hdr(skb)->saddr,
				    &ipv6_hdr(skb)->daddr, t1);
		topt += 4;
	}
#endif
#ifdef CONFIG_MPTCP
	if (rst && sk && tcp_sk(sk)->csum_error) {
		__u8 *p8 = (__u8 *)topt;
		struct mp_fail *mpfail;

		*p8++ = TCPOPT_MPTCP;
		*p8++ = MPTCP_SUB_LEN_FAIL;
		mpfail = (struct mp_fail *)p8;
		mpfail->sub = MPTCP_SUB_FAIL;
		mpfail->rsv1 = 0;
		mpfail->rsv2 = 0;
		mpfail->data_seq = htonll(tcp_sk(sk)->mpcb->csum_cutoff_seq);
		topt += 2;
	}
	if (mptcp) {
		/* Construction of 32-bit data_ack */
		*topt++ = htonl((TCPOPT_MPTCP << 24) |
				((MPTCP_SUB_LEN_DSS + MPTCP_SUB_LEN_ACK) << 16) |
				(0x20 << 8) |
				(0x01));
		*topt++ = htonl(data_ack);
	}
#endif

	memset(&fl6, 0, sizeof(fl6));
	ipv6_addr_copy(&fl6.daddr, &ipv6_hdr(skb)->saddr);
	ipv6_addr_copy(&fl6.saddr, &ipv6_hdr(skb)->daddr);

	buff->ip_summed = CHECKSUM_PARTIAL;
	buff->csum = 0;

	__tcp_v6_send_check(buff, &fl6.saddr, &fl6.daddr);

	fl6.flowi6_proto = IPPROTO_TCP;
	fl6.flowi6_oif = inet6_iif(skb);
	fl6.fl6_dport = t1->dest;
	fl6.fl6_sport = t1->source;
	security_skb_classify_flow(skb, flowi6_to_flowi(&fl6));

	/* Pass a socket to ip6_dst_lookup either it is for RST
	 * Underlying function will use this to retrieve the network
	 * namespace
	 */
	dst = ip6_dst_lookup_flow(ctl_sk, &fl6, NULL, false);
	if (!IS_ERR(dst)) {
		skb_dst_set(buff, dst);
		ip6_xmit(ctl_sk, buff, &fl6, NULL, tclass);
		TCP_INC_STATS_BH(net, TCP_MIB_OUTSEGS);
		if (rst)
			TCP_INC_STATS_BH(net, TCP_MIB_OUTRSTS);
		return;
	}

	kfree_skb(buff);

#ifdef CONFIG_MPTCP
	if (rst && sk && tcp_sk(sk)->teardown)
		tcp_done(sk);
#endif
}

void tcp_v6_send_reset(struct sock *sk, struct sk_buff *skb)
{
	const struct tcphdr *th = tcp_hdr(skb);
	u32 seq = 0, ack_seq = 0;
	struct tcp_md5sig_key *key = NULL;

	if (th->rst)
		return;

	if (!ipv6_unicast_destination(skb))
		return;

#ifdef CONFIG_TCP_MD5SIG
	if (sk)
		key = tcp_v6_md5_do_lookup(sk, &ipv6_hdr(skb)->daddr);
#endif

	if (th->ack)
		seq = ntohl(th->ack_seq);
	else
		ack_seq = ntohl(th->seq) + th->syn + th->fin + skb->len -
			  (th->doff << 2);

<<<<<<< HEAD
	tcp_v6_send_response(skb, seq, ack_seq, 0, 0, key, 1, 0);
}

static void tcp_v6_send_ack(struct sk_buff *skb, u32 seq, u32 ack, u32 win, u32 ts,
			    struct tcp_md5sig_key *key, u8 tclass)
{
	tcp_v6_send_response(skb, seq, ack, win, ts, key, 0, tclass);
=======
	tcp_v6_send_response(skb, seq, ack_seq, 0, 0, 0, key, 1, 0);
}

static void tcp_v6_send_ack(struct sk_buff *skb, u32 seq, u32 ack, u32 data_ack,
			    u32 win, u32 ts, struct tcp_md5sig_key *key,
			    int mptcp)
{
	tcp_v6_send_response(skb, seq, ack, data_ack, win, ts, key, 0, mptcp);
>>>>>>> 3e9a3732
}

static void tcp_v6_timewait_ack(struct sock *sk, struct sk_buff *skb)
{
	struct inet_timewait_sock *tw = inet_twsk(sk);
	struct tcp_timewait_sock *tcptw = tcp_twsk(sk);

	tcp_v6_send_ack(skb, tcptw->tw_snd_nxt, tcptw->tw_rcv_nxt,
			mptcp_skb_data_seq(skb) + 1,
			tcptw->tw_rcv_wnd >> tw->tw_rcv_wscale,
			tcptw->tw_ts_recent, tcp_twsk_md5_key(tcptw),
<<<<<<< HEAD
			tw->tw_tclass);
=======
			mptcp_is_data_fin(skb));
>>>>>>> 3e9a3732

	inet_twsk_put(tw);
}

static void tcp_v6_reqsk_send_ack(struct sock *sk, struct sk_buff *skb,
				  struct request_sock *req)
{
<<<<<<< HEAD
	tcp_v6_send_ack(skb, tcp_rsk(req)->snt_isn + 1, tcp_rsk(req)->rcv_isn + 1, req->rcv_wnd, req->ts_recent,
=======
	tcp_v6_send_ack(skb, tcp_rsk(req)->snt_isn + 1, tcp_rsk(req)->rcv_isn + 1,
			0, req->rcv_wnd, req->ts_recent,
>>>>>>> 3e9a3732
			tcp_v6_md5_do_lookup(sk, &ipv6_hdr(skb)->daddr), 0);
}


static struct sock *tcp_v6_hnd_req(struct sock *sk,struct sk_buff *skb)
{
	struct request_sock *req, **prev;
	const struct tcphdr *th = tcp_hdr(skb);
	struct sock *nsk;

	/* Find possible connection requests. */
	req = inet6_csk_search_req(sk, &prev, th->source,
				   &ipv6_hdr(skb)->saddr,
				   &ipv6_hdr(skb)->daddr, inet6_iif(skb));
	if (req)
		return tcp_check_req(sk, skb, req, prev);

	nsk = __inet6_lookup_established(sock_net(sk), &tcp_hashinfo,
			&ipv6_hdr(skb)->saddr, th->source,
			&ipv6_hdr(skb)->daddr, ntohs(th->dest), inet6_iif(skb));

	if (nsk) {
		if (nsk->sk_state != TCP_TIME_WAIT) {
			bh_lock_sock(nsk);
			return nsk;
		}
		inet_twsk_put(inet_twsk(nsk));
		return NULL;
	}

#ifdef CONFIG_SYN_COOKIES
	if (!th->syn)
		sk = cookie_v6_check(sk, skb);
#endif
	return sk;
}

/* FIXME: this is substantially similar to the ipv4 code.
 * Can some kind of merge be done? -- erics
 */
static int tcp_v6_conn_request(struct sock *sk, struct sk_buff *skb)
{
	struct tcp_extend_values tmp_ext;
	struct tcp_options_received tmp_opt;
<<<<<<< HEAD
	const u8 *hash_location;
=======
	struct multipath_options mopt;
	u8 *hash_location;
>>>>>>> 3e9a3732
	struct request_sock *req;
	struct inet6_request_sock *treq;
	struct ipv6_pinfo *np = inet6_sk(sk);
	struct tcp_sock *tp = tcp_sk(sk);
	__u32 isn = TCP_SKB_CB(skb)->when;
	struct dst_entry *dst = NULL;
	int want_cookie = 0;

	if (skb->protocol == htons(ETH_P_IP))
		return tcp_v4_conn_request(sk, skb);

	if (!ipv6_unicast_destination(skb))
		goto drop;

	if (inet_csk_reqsk_queue_is_full(sk) && !isn) {
		want_cookie = tcp_syn_flood_action(sk, skb, "TCPv6");
		if (!want_cookie)
			goto drop;
	}

	if (sk_acceptq_is_full(sk) && inet_csk_reqsk_queue_young(sk) > 1)
		goto drop;

	req = inet6_reqsk_alloc(&tcp6_request_sock_ops);
	if (req == NULL)
		goto drop;

#ifdef CONFIG_TCP_MD5SIG
	tcp_rsk(req)->af_specific = &tcp_request_sock_ipv6_ops;
#endif

	tcp_clear_options(&tmp_opt);
	tmp_opt.mss_clamp = IPV6_MIN_MTU - sizeof(struct tcphdr) - sizeof(struct ipv6hdr);
	tmp_opt.user_mss = tp->rx_opt.user_mss;
	mopt.dss_csum = 0;
	mptcp_init_mp_opt(&mopt);
	tcp_parse_options(skb, &tmp_opt, &hash_location, &mopt, 0);

	if (tmp_opt.cookie_plus > 0 &&
	    tmp_opt.saw_tstamp &&
	    !tp->rx_opt.cookie_out_never &&
	    (sysctl_tcp_cookie_size > 0 ||
	     (tp->cookie_values != NULL &&
	      tp->cookie_values->cookie_desired > 0))) {
		u8 *c;
		u32 *d;
		u32 *mess = &tmp_ext.cookie_bakery[COOKIE_DIGEST_WORDS];
		int l = tmp_opt.cookie_plus - TCPOLEN_COOKIE_BASE;

		if (tcp_cookie_generator(&tmp_ext.cookie_bakery[0]) != 0)
			goto drop_and_free;

		/* Secret recipe starts with IP addresses */
		d = (__force u32 *)&ipv6_hdr(skb)->daddr.s6_addr32[0];
		*mess++ ^= *d++;
		*mess++ ^= *d++;
		*mess++ ^= *d++;
		*mess++ ^= *d++;
		d = (__force u32 *)&ipv6_hdr(skb)->saddr.s6_addr32[0];
		*mess++ ^= *d++;
		*mess++ ^= *d++;
		*mess++ ^= *d++;
		*mess++ ^= *d++;

		/* plus variable length Initiator Cookie */
		c = (u8 *)mess;
		while (l-- > 0)
			*c++ ^= *hash_location++;

		want_cookie = 0;	/* not our kind of cookie */
		tmp_ext.cookie_out_never = 0; /* false */
		tmp_ext.cookie_plus = tmp_opt.cookie_plus;
	} else if (!tp->rx_opt.cookie_in_always) {
		/* redundant indications, but ensure initialization. */
		tmp_ext.cookie_out_never = 1; /* true */
		tmp_ext.cookie_plus = 0;
	} else {
		goto drop_and_free;
	}
	tmp_ext.cookie_in_always = tp->rx_opt.cookie_in_always;

	if (want_cookie && !tmp_opt.saw_tstamp)
		tcp_clear_options(&tmp_opt);

	tmp_opt.tstamp_ok = tmp_opt.saw_tstamp;

#ifdef CONFIG_MPTCP
	/* Must be set to NULL before calling openreq init.
	 * tcp_openreq_init() uses this to know whether the request
	 * is a join request or a conn request.
	 */
	req->mpcb = NULL;
	req->dss_csum = mopt.dss_csum;
#endif
	tcp_openreq_init(req, &tmp_opt, &mopt, skb);

	treq = inet6_rsk(req);
	ipv6_addr_copy(&treq->rmt_addr, &ipv6_hdr(skb)->saddr);
	ipv6_addr_copy(&treq->loc_addr, &ipv6_hdr(skb)->daddr);
	if (!want_cookie || tmp_opt.tstamp_ok)
		TCP_ECN_create_request(req, tcp_hdr(skb));

	treq->iif = sk->sk_bound_dev_if;

	/* So that link locals have meaning */
	if (!sk->sk_bound_dev_if &&
	    ipv6_addr_type(&treq->rmt_addr) & IPV6_ADDR_LINKLOCAL)
		treq->iif = inet6_iif(skb);

	if (!isn) {
		struct inet_peer *peer = NULL;

		if (ipv6_opt_accepted(sk, skb) ||
		    np->rxopt.bits.rxinfo || np->rxopt.bits.rxoinfo ||
		    np->rxopt.bits.rxhlim || np->rxopt.bits.rxohlim) {
			atomic_inc(&skb->users);
			treq->pktopts = skb;
		}

		if (want_cookie) {
			isn = cookie_v6_init_sequence(sk, skb, &req->mss);
			req->cookie_ts = tmp_opt.tstamp_ok;
			goto have_isn;
		}

		/* VJ's idea. We save last timestamp seen
		 * from the destination in peer table, when entering
		 * state TIME-WAIT, and check against it before
		 * accepting new connection request.
		 *
		 * If "isn" is not zero, this request hit alive
		 * timewait bucket, so that all the necessary checks
		 * are made in the function processing timewait state.
		 */
		if (tmp_opt.saw_tstamp &&
		    tcp_death_row.sysctl_tw_recycle &&
		    (dst = inet6_csk_route_req(sk, req)) != NULL &&
		    (peer = rt6_get_peer((struct rt6_info *)dst)) != NULL &&
		    ipv6_addr_equal((struct in6_addr *)peer->daddr.addr.a6,
				    &treq->rmt_addr)) {
			inet_peer_refcheck(peer);
			if ((u32)get_seconds() - peer->tcp_ts_stamp < TCP_PAWS_MSL &&
			    (s32)(peer->tcp_ts - req->ts_recent) >
							TCP_PAWS_WINDOW) {
				NET_INC_STATS_BH(sock_net(sk), LINUX_MIB_PAWSPASSIVEREJECTED);
				goto drop_and_release;
			}
		}
		/* Kill the following clause, if you dislike this way. */
		else if (!sysctl_tcp_syncookies &&
			 (sysctl_max_syn_backlog - inet_csk_reqsk_queue_len(sk) <
			  (sysctl_max_syn_backlog >> 2)) &&
			 (!peer || !peer->tcp_ts_stamp) &&
			 (!dst || !dst_metric(dst, RTAX_RTT))) {
			/* Without syncookies last quarter of
			 * backlog is filled with destinations,
			 * proven to be alive.
			 * It means that we continue to communicate
			 * to destinations, already remembered
			 * to the moment of synflood.
			 */
			LIMIT_NETDEBUG(KERN_DEBUG "TCP: drop open request from %pI6/%u\n",
				       &treq->rmt_addr, ntohs(tcp_hdr(skb)->source));
			goto drop_and_release;
		}

		isn = tcp_v6_init_sequence(skb);
	}
have_isn:
	tcp_rsk(req)->snt_isn = isn;
	tcp_rsk(req)->snt_synack = tcp_time_stamp;

	security_inet_conn_request(sk, skb, req);

	if (tcp_v6_send_synack(sk, req,
			       (struct request_values *)&tmp_ext) ||
	    want_cookie)
		goto drop_and_free;

	inet6_csk_reqsk_queue_hash_add(sk, req, TCP_TIMEOUT_INIT);
	return 0;

drop_and_release:
	dst_release(dst);
drop_and_free:
	reqsk_free(req);
drop:
	return 0; /* don't send reset */
}

struct sock *tcp_v6_syn_recv_sock(struct sock *sk, struct sk_buff *skb,
					  struct request_sock *req,
					  struct dst_entry *dst)
{
	struct inet6_request_sock *treq;
	struct ipv6_pinfo *newnp, *np = inet6_sk(sk);
	struct tcp6_sock *newtcp6sk;
	struct inet_sock *newinet;
	struct tcp_sock *newtp;
	struct sock *newsk;
	struct ipv6_txoptions *opt;
#ifdef CONFIG_TCP_MD5SIG
	struct tcp_md5sig_key *key;
#endif

	if (skb->protocol == htons(ETH_P_IP)) {
		/*
		 *	v6 mapped
		 */

		newsk = tcp_v4_syn_recv_sock(sk, skb, req, dst);

		if (newsk == NULL)
			return NULL;

		newtcp6sk = (struct tcp6_sock *)newsk;
		inet_sk(newsk)->pinet6 = &newtcp6sk->inet6;

		newinet = inet_sk(newsk);
		newnp = inet6_sk(newsk);
		newtp = tcp_sk(newsk);

		memcpy(newnp, np, sizeof(struct ipv6_pinfo));

		ipv6_addr_set_v4mapped(newinet->inet_daddr, &newnp->daddr);

		ipv6_addr_set_v4mapped(newinet->inet_saddr, &newnp->saddr);

		ipv6_addr_copy(&newnp->rcv_saddr, &newnp->saddr);

		inet_csk(newsk)->icsk_af_ops = &ipv6_mapped;
		newsk->sk_backlog_rcv = tcp_v4_do_rcv;
#ifdef CONFIG_TCP_MD5SIG
		newtp->af_specific = &tcp_sock_ipv6_mapped_specific;
#endif

		newnp->ipv6_ac_list = NULL;
		newnp->ipv6_fl_list = NULL;
		newnp->pktoptions  = NULL;
		newnp->opt	   = NULL;
		newnp->mcast_oif   = inet6_iif(skb);
		newnp->mcast_hops  = ipv6_hdr(skb)->hop_limit;

		/*
		 * No need to charge this sock to the relevant IPv6 refcnt debug socks count
		 * here, tcp_create_openreq_child now does this for us, see the comment in
		 * that function for the gory details. -acme
		 */

		/* It is tricky place. Until this moment IPv4 tcp
		   worked with IPv6 icsk.icsk_af_ops.
		   Sync it now.
		 */
		tcp_sync_mss(newsk, inet_csk(newsk)->icsk_pmtu_cookie);

		return newsk;
	}

	treq = inet6_rsk(req);
	opt = np->opt;

	if (sk_acceptq_is_full(sk))
		goto out_overflow;

	if (!dst) {
		dst = inet6_csk_route_req(sk, req);
		if (!dst)
			goto out;
	}

	newsk = tcp_create_openreq_child(sk, req, skb);
	if (newsk == NULL)
		goto out_nonewsk;

	/*
	 * No need to charge this sock to the relevant IPv6 refcnt debug socks
	 * count here, tcp_create_openreq_child now does this for us, see the
	 * comment in that function for the gory details. -acme
	 */

	newsk->sk_gso_type = SKB_GSO_TCPV6;
	__ip6_dst_store(newsk, dst, NULL, NULL);

	newtcp6sk = (struct tcp6_sock *)newsk;
	inet_sk(newsk)->pinet6 = &newtcp6sk->inet6;

	newtp = tcp_sk(newsk);
	newinet = inet_sk(newsk);
	newnp = inet6_sk(newsk);

	memcpy(newnp, np, sizeof(struct ipv6_pinfo));

	ipv6_addr_copy(&newnp->daddr, &treq->rmt_addr);
	ipv6_addr_copy(&newnp->saddr, &treq->loc_addr);
	ipv6_addr_copy(&newnp->rcv_saddr, &treq->loc_addr);
	newsk->sk_bound_dev_if = treq->iif;

	/* Now IPv6 options...

	   First: no IPv4 options.
	 */
	newinet->inet_opt = NULL;
	newnp->ipv6_ac_list = NULL;
	newnp->ipv6_fl_list = NULL;

	/* Clone RX bits */
	newnp->rxopt.all = np->rxopt.all;

	/* Clone pktoptions received with SYN */
	newnp->pktoptions = NULL;
	if (treq->pktopts != NULL) {
		newnp->pktoptions = skb_clone(treq->pktopts, GFP_ATOMIC);
		kfree_skb(treq->pktopts);
		treq->pktopts = NULL;
		if (newnp->pktoptions)
			skb_set_owner_r(newnp->pktoptions, newsk);
	}
	newnp->opt	  = NULL;
	newnp->mcast_oif  = inet6_iif(skb);
	newnp->mcast_hops = ipv6_hdr(skb)->hop_limit;

	/* Clone native IPv6 options from listening socket (if any)

	   Yes, keeping reference count would be much more clever,
	   but we make one more one thing there: reattach optmem
	   to newsk.
	 */
	if (opt) {
		newnp->opt = ipv6_dup_options(newsk, opt);
		if (opt != np->opt)
			sock_kfree_s(sk, opt, opt->tot_len);
	}

	inet_csk(newsk)->icsk_ext_hdr_len = 0;
	if (newnp->opt)
		inet_csk(newsk)->icsk_ext_hdr_len = (newnp->opt->opt_nflen +
						     newnp->opt->opt_flen);

	tcp_mtup_init(newsk);
	tcp_sync_mss(newsk, dst_mtu(dst));
	newtp->advmss = dst_metric_advmss(dst);
	tcp_initialize_rcv_mss(newsk);
	if (tcp_rsk(req)->snt_synack)
		tcp_valid_rtt_meas(newsk,
		    tcp_time_stamp - tcp_rsk(req)->snt_synack);
	newtp->total_retrans = req->retrans;

	newinet->inet_daddr = newinet->inet_saddr = LOOPBACK4_IPV6;
	newinet->inet_rcv_saddr = LOOPBACK4_IPV6;

#ifdef CONFIG_TCP_MD5SIG
	/* Copy over the MD5 key from the original socket */
	if ((key = tcp_v6_md5_do_lookup(sk, &newnp->daddr)) != NULL) {
		/* We're using one, so create a matching key
		 * on the newsk structure. If we fail to get
		 * memory, then we end up not copying the key
		 * across. Shucks.
		 */
		char *newkey = kmemdup(key->key, key->keylen, GFP_ATOMIC);
		if (newkey != NULL)
			tcp_v6_md5_do_add(newsk, &newnp->daddr,
					  newkey, key->keylen);
	}
#endif

	if (__inet_inherit_port(sk, newsk) < 0) {
		sock_put(newsk);
		goto out;
	}
	__inet6_hash(newsk, NULL);

	return newsk;

out_overflow:
	NET_INC_STATS_BH(sock_net(sk), LINUX_MIB_LISTENOVERFLOWS);
out_nonewsk:
	if (opt && opt != np->opt)
		sock_kfree_s(sk, opt, opt->tot_len);
	dst_release(dst);
out:
	NET_INC_STATS_BH(sock_net(sk), LINUX_MIB_LISTENDROPS);
	return NULL;
}

static __sum16 tcp_v6_checksum_init(struct sk_buff *skb)
{
	if (skb->ip_summed == CHECKSUM_COMPLETE) {
		if (!tcp_v6_check(skb->len, &ipv6_hdr(skb)->saddr,
				  &ipv6_hdr(skb)->daddr, skb->csum)) {
			skb->ip_summed = CHECKSUM_UNNECESSARY;
			return 0;
		}
	}

	skb->csum = ~csum_unfold(tcp_v6_check(skb->len,
					      &ipv6_hdr(skb)->saddr,
					      &ipv6_hdr(skb)->daddr, 0));

	if (skb->len <= 76) {
		return __skb_checksum_complete(skb);
	}
	return 0;
}

/* The socket must have it's spinlock held when we get
 * here.
 *
 * We have a potential double-lock case here, so even when
 * doing backlog processing we use the BH locking scheme.
 * This is because we cannot sleep with the original spinlock
 * held.
 */
int tcp_v6_do_rcv(struct sock *sk, struct sk_buff *skb)
{
	struct ipv6_pinfo *np = inet6_sk(sk);
	struct tcp_sock *tp;
	struct sk_buff *opt_skb = NULL;

	/* Imagine: socket is IPv6. IPv4 packet arrives,
	   goes to IPv4 receive handler and backlogged.
	   From backlog it always goes here. Kerboom...
	   Fortunately, tcp_rcv_established and rcv_established
	   handle them correctly, but it is not case with
	   tcp_v6_hnd_req and tcp_v6_send_reset().   --ANK
	 */

	if (skb->protocol == htons(ETH_P_IP))
		return tcp_v4_do_rcv(sk, skb);

#ifdef CONFIG_TCP_MD5SIG
	if (tcp_v6_inbound_md5_hash (sk, skb))
		goto discard;
#endif

	if (is_meta_sk(sk))
		return mptcp_v6_do_rcv(sk, skb);

	if (sk_filter(sk, skb))
		goto discard;

	/*
	 *	socket locking is here for SMP purposes as backlog rcv
	 *	is currently called with bh processing disabled.
	 */

	/* Do Stevens' IPV6_PKTOPTIONS.

	   Yes, guys, it is the only place in our code, where we
	   may make it not affecting IPv4.
	   The rest of code is protocol independent,
	   and I do not like idea to uglify IPv4.

	   Actually, all the idea behind IPV6_PKTOPTIONS
	   looks not very well thought. For now we latch
	   options, received in the last packet, enqueued
	   by tcp. Feel free to propose better solution.
					       --ANK (980728)
	 */
	if (np->rxopt.all)
		opt_skb = skb_clone(skb, GFP_ATOMIC);

	if (sk->sk_state == TCP_ESTABLISHED) { /* Fast path */
		sock_rps_save_rxhash(sk, skb);
		if (tcp_rcv_established(sk, skb, tcp_hdr(skb), skb->len))
			goto reset;
		if (opt_skb)
			goto ipv6_pktoptions;
		return 0;
	}

	if (skb->len < tcp_hdrlen(skb) || tcp_checksum_complete(skb))
		goto csum_err;

	if (sk->sk_state == TCP_LISTEN) {
		struct sock *nsk = tcp_v6_hnd_req(sk, skb);
		if (!nsk)
			goto discard;

		/*
		 * Queue it on the new socket if the new socket is active,
		 * otherwise we just shortcircuit this and continue with
		 * the new socket..
		 */
		if(nsk != sk) {
			sock_rps_save_rxhash(nsk, skb);
			if (tcp_child_process(sk, nsk, skb))
				goto reset;
			if (opt_skb)
				__kfree_skb(opt_skb);
			return 0;
		}
	} else
		sock_rps_save_rxhash(sk, skb);

	if (tcp_rcv_state_process(sk, skb, tcp_hdr(skb), skb->len))
		goto reset;
	if (opt_skb)
		goto ipv6_pktoptions;
	return 0;

reset:
	tcp_v6_send_reset(sk, skb);
discard:
	if (opt_skb)
		__kfree_skb(opt_skb);
	kfree_skb(skb);
	return 0;
csum_err:
	TCP_INC_STATS_BH(sock_net(sk), TCP_MIB_INERRS);
	goto discard;


ipv6_pktoptions:
	/* Do you ask, what is it?

	   1. skb was enqueued by tcp.
	   2. skb is added to tail of read queue, rather than out of order.
	   3. socket is not in passive state.
	   4. Finally, it really contains options, which user wants to receive.
	 */
	tp = tcp_sk(sk);
	if (TCP_SKB_CB(opt_skb)->end_seq == tp->rcv_nxt &&
	    !((1 << sk->sk_state) & (TCPF_CLOSE | TCPF_LISTEN))) {
		if (np->rxopt.bits.rxinfo || np->rxopt.bits.rxoinfo)
			np->mcast_oif = inet6_iif(opt_skb);
		if (np->rxopt.bits.rxhlim || np->rxopt.bits.rxohlim)
			np->mcast_hops = ipv6_hdr(opt_skb)->hop_limit;
		if (ipv6_opt_accepted(sk, opt_skb)) {
			skb_set_owner_r(opt_skb, sk);
			opt_skb = xchg(&np->pktoptions, opt_skb);
		} else {
			__kfree_skb(opt_skb);
			opt_skb = xchg(&np->pktoptions, NULL);
		}
	}

	kfree_skb(opt_skb);
	return 0;
}

static int tcp_v6_rcv(struct sk_buff *skb)
{
	const struct tcphdr *th;
	const struct ipv6hdr *hdr;
	struct sock *sk, *meta_sk = NULL;
	int ret;
	struct net *net = dev_net(skb->dev);

	if (skb->pkt_type != PACKET_HOST)
		goto discard_it;

	/*
	 *	Count it even if it's bad.
	 */
	TCP_INC_STATS_BH(net, TCP_MIB_INSEGS);

	if (!pskb_may_pull(skb, sizeof(struct tcphdr)))
		goto discard_it;

	th = tcp_hdr(skb);

	if (th->doff < sizeof(struct tcphdr)/4)
		goto bad_packet;
	if (!pskb_may_pull(skb, th->doff*4))
		goto discard_it;

	if (!skb_csum_unnecessary(skb) && tcp_v6_checksum_init(skb))
		goto bad_packet;

	th = tcp_hdr(skb);
	hdr = ipv6_hdr(skb);
	TCP_SKB_CB(skb)->seq = ntohl(th->seq);
	TCP_SKB_CB(skb)->end_seq = (TCP_SKB_CB(skb)->seq + th->syn + th->fin +
				    skb->len - th->doff*4);
	TCP_SKB_CB(skb)->ack_seq = ntohl(th->ack_seq);
#ifdef CONFIG_MPTCP
	/*Init to zero, will be set upon option parsing.*/
	TCP_SKB_CB(skb)->data_seq = 0;
	TCP_SKB_CB(skb)->end_data_seq = 0;
	TCP_SKB_CB(skb)->mptcp_flags = 0;
	TCP_SKB_CB(skb)->dss_off = 0;
#endif
	TCP_SKB_CB(skb)->when = 0;
	TCP_SKB_CB(skb)->ip_dsfield = ipv6_get_dsfield(hdr);
	TCP_SKB_CB(skb)->sacked = 0;

	sk = __inet6_lookup_skb(&tcp_hashinfo, skb, th->source, th->dest);

process:
	if (sk && sk->sk_state == TCP_TIME_WAIT)
		goto do_time_wait;

#ifdef CONFIG_MPTCP
	if (th->syn && !th->ack) {
		int ret;

		ret = mptcp_lookup_join(skb);
		if (ret) {
			if (ret < 0) {
				tcp_v6_send_reset(NULL, skb);
				if (sk)
					sock_put(sk);
				goto discard_it;
			} else {
				if (sk)
					sock_put(sk);
				return 0;
			}
		}
	}

	/* Is there a pending request sock for this segment ? */
	if ((!sk || sk->sk_state == TCP_LISTEN) && mptcp_syn_recv_sock(skb)) {
		if (sk)
			sock_put(sk);
		return 0;
	}
#endif

	if (!sk)
		goto no_tcp_socket;

	if (hdr->hop_limit < inet6_sk(sk)->min_hopcount) {
		NET_INC_STATS_BH(net, LINUX_MIB_TCPMINTTLDROP);
		goto discard_and_relse;
	}

	if (!xfrm6_policy_check(sk, XFRM_POLICY_IN, skb))
		goto discard_and_relse;

	if (sk_filter(sk, skb))
		goto discard_and_relse;

	skb->dev = NULL;

	if (tcp_sk(sk)->mpc) {
		meta_sk = mptcp_meta_sk(sk);

		if (unlikely(!meta_sk)) {
			printk(KERN_ERR"%s mpc set but no mpcb 1\n",__func__);
			BUG();
		}

		bh_lock_sock_nested(meta_sk);
	} else {
		bh_lock_sock_nested(sk);

		/* Socket became mp-capable while waiting for the lock */
		if (unlikely(tcp_sk(sk)->mpc)) {
			meta_sk = mptcp_meta_sk(sk);

			if (unlikely(!meta_sk)) {
				printk(KERN_ERR"%s mpc set but no mpcb 2\n",__func__);
				BUG();
			}

			bh_unlock_sock(sk);
			bh_lock_sock_nested(meta_sk);
		}
	}

	ret = 0;

	if (meta_sk) {
		if (!sock_owned_by_user(meta_sk)) {
			if (!tcp_prequeue(sk, skb))
				ret = tcp_v6_do_rcv(sk, skb);
		} else if (unlikely(sk_add_backlog(sk, skb))) {
			bh_unlock_sock(meta_sk);
			NET_INC_STATS_BH(net, LINUX_MIB_TCPBACKLOGDROP);
			goto discard_and_relse;
		}
	} else if (!sock_owned_by_user(sk)) {
#ifdef CONFIG_NET_DMA
		struct tcp_sock *tp = tcp_sk(sk);
		if (!tp->ucopy.dma_chan && tp->ucopy.pinned_list)
			tp->ucopy.dma_chan = dma_find_channel(DMA_MEMCPY);
		if (tp->ucopy.dma_chan)
			ret = tcp_v6_do_rcv(sk, skb);
		else
#endif
		{
			if (!tcp_prequeue(sk, skb))
				ret = tcp_v6_do_rcv(sk, skb);
		}
	} else if (unlikely(sk_add_backlog(sk, skb))) {
		bh_unlock_sock(sk);
		NET_INC_STATS_BH(net, LINUX_MIB_TCPBACKLOGDROP);
		goto discard_and_relse;
	}

	if (meta_sk)
		bh_unlock_sock(meta_sk);
	else
		bh_unlock_sock(sk);

	sock_put(sk);
	return ret ? -1 : 0;

no_tcp_socket:
	if (!xfrm6_policy_check(NULL, XFRM_POLICY_IN, skb))
		goto discard_it;

	if (skb->len < (th->doff<<2) || tcp_checksum_complete(skb)) {
bad_packet:
		TCP_INC_STATS_BH(net, TCP_MIB_INERRS);
	} else {
		tcp_v6_send_reset(NULL, skb);
	}

discard_it:

	/*
	 *	Discard frame
	 */

	kfree_skb(skb);
	return 0;

discard_and_relse:
	sock_put(sk);
	goto discard_it;

do_time_wait:
	if (!xfrm6_policy_check(NULL, XFRM_POLICY_IN, skb)) {
		inet_twsk_put(inet_twsk(sk));
		goto discard_it;
	}

	if (skb->len < (th->doff<<2) || tcp_checksum_complete(skb)) {
		TCP_INC_STATS_BH(net, TCP_MIB_INERRS);
		inet_twsk_put(inet_twsk(sk));
		goto discard_it;
	}

	switch (tcp_timewait_state_process(inet_twsk(sk), skb, th)) {
	case TCP_TW_SYN:
	{
		struct sock *sk2;

		sk2 = inet6_lookup_listener(dev_net(skb->dev), &tcp_hashinfo,
					    &ipv6_hdr(skb)->daddr,
					    ntohs(th->dest), inet6_iif(skb));
		if (sk2 != NULL) {
			struct inet_timewait_sock *tw = inet_twsk(sk);
			inet_twsk_deschedule(tw, &tcp_death_row);
			inet_twsk_put(tw);
			sk = sk2;
			goto process;
		}
#ifdef CONFIG_MPTCP
		if (th->syn && !th->ack) {
			int ret;

			ret = mptcp_lookup_join(skb);
			if (ret) {
				if (ret < 0) {
					tcp_v6_send_reset(NULL, skb);
					if (sk)
						sock_put(sk);
					goto discard_it;
				} else {
					if (sk)
						sock_put(sk);
					return 0;
				}
			}

		}
#endif
		/* Fall through to ACK */
	}
	case TCP_TW_ACK:
		tcp_v6_timewait_ack(sk, skb);
		break;
	case TCP_TW_RST:
		goto no_tcp_socket;
	case TCP_TW_SUCCESS:;
	}
	goto discard_it;
}

static struct inet_peer *tcp_v6_get_peer(struct sock *sk, bool *release_it)
{
	struct rt6_info *rt = (struct rt6_info *) __sk_dst_get(sk);
	struct ipv6_pinfo *np = inet6_sk(sk);
	struct inet_peer *peer;

	if (!rt ||
	    !ipv6_addr_equal(&np->daddr, &rt->rt6i_dst.addr)) {
		peer = inet_getpeer_v6(&np->daddr, 1);
		*release_it = true;
	} else {
		if (!rt->rt6i_peer)
			rt6_bind_peer(rt, 1);
		peer = rt->rt6i_peer;
		*release_it = false;
	}

	return peer;
}

static void *tcp_v6_tw_get_peer(struct sock *sk)
{
	const struct inet6_timewait_sock *tw6 = inet6_twsk(sk);
	const struct inet_timewait_sock *tw = inet_twsk(sk);

	if (tw->tw_family == AF_INET)
		return tcp_v4_tw_get_peer(sk);

	return inet_getpeer_v6(&tw6->tw_v6_daddr, 1);
}

struct timewait_sock_ops tcp6_timewait_sock_ops = {
	.twsk_obj_size	= sizeof(struct tcp6_timewait_sock),
	.twsk_unique	= tcp_twsk_unique,
	.twsk_destructor= tcp_twsk_destructor,
	.twsk_getpeer	= tcp_v6_tw_get_peer,
};

const struct inet_connection_sock_af_ops ipv6_specific = {
	.queue_xmit	   = inet6_csk_xmit,
	.send_check	   = tcp_v6_send_check,
	.rebuild_header	   = inet6_sk_rebuild_header,
	.conn_request	   = tcp_v6_conn_request,
	.syn_recv_sock	   = tcp_v6_syn_recv_sock,
	.get_peer	   = tcp_v6_get_peer,
	.net_header_len	   = sizeof(struct ipv6hdr),
	.setsockopt	   = ipv6_setsockopt,
	.getsockopt	   = ipv6_getsockopt,
	.addr2sockaddr	   = inet6_csk_addr2sockaddr,
	.sockaddr_len	   = sizeof(struct sockaddr_in6),
	.bind_conflict	   = inet6_csk_bind_conflict,
#ifdef CONFIG_COMPAT
	.compat_setsockopt = compat_ipv6_setsockopt,
	.compat_getsockopt = compat_ipv6_getsockopt,
#endif
};

#ifdef CONFIG_TCP_MD5SIG
const struct tcp_sock_af_ops tcp_sock_ipv6_specific = {
	.md5_lookup	=	tcp_v6_md5_lookup,
	.calc_md5_hash	=	tcp_v6_md5_hash_skb,
	.md5_add	=	tcp_v6_md5_add_func,
	.md5_parse	=	tcp_v6_parse_md5_keys,
};
#endif

/*
 *	TCP over IPv4 via INET6 API
 */

const struct inet_connection_sock_af_ops ipv6_mapped = {
	.queue_xmit	   = ip_queue_xmit,
	.send_check	   = tcp_v4_send_check,
	.rebuild_header	   = inet_sk_rebuild_header,
	.conn_request	   = tcp_v6_conn_request,
	.syn_recv_sock	   = tcp_v6_syn_recv_sock,
	.get_peer	   = tcp_v4_get_peer,
	.net_header_len	   = sizeof(struct iphdr),
	.setsockopt	   = ipv6_setsockopt,
	.getsockopt	   = ipv6_getsockopt,
	.addr2sockaddr	   = inet6_csk_addr2sockaddr,
	.sockaddr_len	   = sizeof(struct sockaddr_in6),
	.bind_conflict	   = inet6_csk_bind_conflict,
#ifdef CONFIG_COMPAT
	.compat_setsockopt = compat_ipv6_setsockopt,
	.compat_getsockopt = compat_ipv6_getsockopt,
#endif
};

#ifdef CONFIG_TCP_MD5SIG
static const struct tcp_sock_af_ops tcp_sock_ipv6_mapped_specific = {
	.md5_lookup	=	tcp_v4_md5_lookup,
	.calc_md5_hash	=	tcp_v4_md5_hash_skb,
	.md5_add	=	tcp_v6_md5_add_func,
	.md5_parse	=	tcp_v6_parse_md5_keys,
};
#endif

/* NOTE: A lot of things set to zero explicitly by call to
 *       sk_alloc() so need not be done here.
 */
static int tcp_v6_init_sock(struct sock *sk)
{
	struct inet_connection_sock *icsk = inet_csk(sk);
	struct tcp_sock *tp = tcp_sk(sk);

	skb_queue_head_init(&tp->out_of_order_queue);
	tcp_init_xmit_timers(sk);
	tcp_prequeue_init(tp);

	icsk->icsk_rto = TCP_TIMEOUT_INIT;
	tp->mdev = TCP_TIMEOUT_INIT;

	/* So many TCP implementations out there (incorrectly) count the
	 * initial SYN frame in their delayed-ACK and congestion control
	 * algorithms that we must have the following bandaid to talk
	 * efficiently to them.  -DaveM
	 */
	tp->snd_cwnd = 2;

	/* See draft-stevens-tcpca-spec-01 for discussion of the
	 * initialization of these values.
	 */
	tp->snd_ssthresh = TCP_INFINITE_SSTHRESH;
	tp->snd_cwnd_clamp = ~0;
	tp->mss_cache = TCP_MSS_DEFAULT;

	tp->reordering = sysctl_tcp_reordering;

	sk->sk_state = TCP_CLOSE;

	icsk->icsk_af_ops = &ipv6_specific;
	icsk->icsk_ca_ops = &tcp_init_congestion_ops;
	icsk->icsk_sync_mss = tcp_sync_mss;
	sk->sk_write_space = sk_stream_write_space;
	sock_set_flag(sk, SOCK_USE_WRITE_QUEUE);

#ifdef CONFIG_TCP_MD5SIG
	tp->af_specific = &tcp_sock_ipv6_specific;
#endif

	/* TCP Cookie Transactions */
	if (sysctl_tcp_cookie_size > 0) {
		/* Default, cookies without s_data_payload. */
		tp->cookie_values =
			kzalloc(sizeof(*tp->cookie_values),
				sk->sk_allocation);
		if (tp->cookie_values != NULL)
			kref_init(&tp->cookie_values->kref);
	}
	/* Presumed zeroed, in order of appearance:
	 *	cookie_in_always, cookie_out_never,
	 *	s_data_constant, s_data_in, s_data_out
	 */
	sk->sk_sndbuf = sysctl_tcp_wmem[1];
	sk->sk_rcvbuf = sysctl_tcp_rmem[1];

	local_bh_disable();
	percpu_counter_inc(&tcp_sockets_allocated);
	local_bh_enable();

	return 0;
}

void tcp_v6_destroy_sock(struct sock *sk)
{
#ifdef CONFIG_TCP_MD5SIG
	/* Clean up the MD5 key list */
	if (tcp_sk(sk)->md5sig_info)
		tcp_v6_clear_md5_list(sk);
#endif
	tcp_v4_destroy_sock(sk);
	inet6_destroy_sock(sk);
}

#ifdef CONFIG_PROC_FS
/* Proc filesystem TCPv6 sock list dumping. */
static void get_openreq6(struct seq_file *seq,
			 const struct sock *sk, struct request_sock *req, int i, int uid)
{
	int ttd = req->expires - jiffies;
	const struct in6_addr *src = &inet6_rsk(req)->loc_addr;
	const struct in6_addr *dest = &inet6_rsk(req)->rmt_addr;

	if (ttd < 0)
		ttd = 0;

	seq_printf(seq,
		   "%4d: %08X%08X%08X%08X:%04X %08X%08X%08X%08X:%04X "
		   "%02X %08X:%08X %02X:%08lX %08X %5d %8d %d %d %pK\n",
		   i,
		   src->s6_addr32[0], src->s6_addr32[1],
		   src->s6_addr32[2], src->s6_addr32[3],
		   ntohs(inet_rsk(req)->loc_port),
		   dest->s6_addr32[0], dest->s6_addr32[1],
		   dest->s6_addr32[2], dest->s6_addr32[3],
		   ntohs(inet_rsk(req)->rmt_port),
		   TCP_SYN_RECV,
		   0,0, /* could print option size, but that is af dependent. */
		   1,   /* timers active (only the expire timer) */
		   jiffies_to_clock_t(ttd),
		   req->retrans,
		   uid,
		   0,  /* non standard timer */
		   0, /* open_requests have no inode */
		   0, req);
}

static void get_tcp6_sock(struct seq_file *seq, struct sock *sp, int i)
{
	const struct in6_addr *dest, *src;
	__u16 destp, srcp;
	int timer_active;
	unsigned long timer_expires;
	const struct inet_sock *inet = inet_sk(sp);
	const struct tcp_sock *tp = tcp_sk(sp);
	const struct inet_connection_sock *icsk = inet_csk(sp);
	const struct ipv6_pinfo *np = inet6_sk(sp);

	dest  = &np->daddr;
	src   = &np->rcv_saddr;
	destp = ntohs(inet->inet_dport);
	srcp  = ntohs(inet->inet_sport);

	if (icsk->icsk_pending == ICSK_TIME_RETRANS) {
		timer_active	= 1;
		timer_expires	= icsk->icsk_timeout;
	} else if (icsk->icsk_pending == ICSK_TIME_PROBE0) {
		timer_active	= 4;
		timer_expires	= icsk->icsk_timeout;
	} else if (timer_pending(&sp->sk_timer)) {
		timer_active	= 2;
		timer_expires	= sp->sk_timer.expires;
	} else {
		timer_active	= 0;
		timer_expires = jiffies;
	}

	seq_printf(seq,
		   "%4d: %08X%08X%08X%08X:%04X %08X%08X%08X%08X:%04X "
		   "%02X %08X:%08X %02X:%08lX %08X %5d %8d %lu %d %pK %lu %lu %u %u %d\n",
		   i,
		   src->s6_addr32[0], src->s6_addr32[1],
		   src->s6_addr32[2], src->s6_addr32[3], srcp,
		   dest->s6_addr32[0], dest->s6_addr32[1],
		   dest->s6_addr32[2], dest->s6_addr32[3], destp,
		   sp->sk_state,
		   tp->write_seq-tp->snd_una,
		   (sp->sk_state == TCP_LISTEN) ? sp->sk_ack_backlog : (tp->rcv_nxt - tp->copied_seq),
		   timer_active,
		   jiffies_to_clock_t(timer_expires - jiffies),
		   icsk->icsk_retransmits,
		   sock_i_uid(sp),
		   icsk->icsk_probes_out,
		   sock_i_ino(sp),
		   atomic_read(&sp->sk_refcnt), sp,
		   jiffies_to_clock_t(icsk->icsk_rto),
		   jiffies_to_clock_t(icsk->icsk_ack.ato),
		   (icsk->icsk_ack.quick << 1 ) | icsk->icsk_ack.pingpong,
		   tp->snd_cwnd,
		   tcp_in_initial_slowstart(tp) ? -1 : tp->snd_ssthresh
		   );
}

static void get_timewait6_sock(struct seq_file *seq,
			       struct inet_timewait_sock *tw, int i)
{
	const struct in6_addr *dest, *src;
	__u16 destp, srcp;
	const struct inet6_timewait_sock *tw6 = inet6_twsk((struct sock *)tw);
	int ttd = tw->tw_ttd - jiffies;

	if (ttd < 0)
		ttd = 0;

	dest = &tw6->tw_v6_daddr;
	src  = &tw6->tw_v6_rcv_saddr;
	destp = ntohs(tw->tw_dport);
	srcp  = ntohs(tw->tw_sport);

	seq_printf(seq,
		   "%4d: %08X%08X%08X%08X:%04X %08X%08X%08X%08X:%04X "
		   "%02X %08X:%08X %02X:%08lX %08X %5d %8d %d %d %pK\n",
		   i,
		   src->s6_addr32[0], src->s6_addr32[1],
		   src->s6_addr32[2], src->s6_addr32[3], srcp,
		   dest->s6_addr32[0], dest->s6_addr32[1],
		   dest->s6_addr32[2], dest->s6_addr32[3], destp,
		   tw->tw_substate, 0, 0,
		   3, jiffies_to_clock_t(ttd), 0, 0, 0, 0,
		   atomic_read(&tw->tw_refcnt), tw);
}

static int tcp6_seq_show(struct seq_file *seq, void *v)
{
	struct tcp_iter_state *st;

	if (v == SEQ_START_TOKEN) {
		seq_puts(seq,
			 "  sl  "
			 "local_address                         "
			 "remote_address                        "
			 "st tx_queue rx_queue tr tm->when retrnsmt"
			 "   uid  timeout inode\n");
		goto out;
	}
	st = seq->private;

	switch (st->state) {
	case TCP_SEQ_STATE_LISTENING:
	case TCP_SEQ_STATE_ESTABLISHED:
		get_tcp6_sock(seq, v, st->num);
		break;
	case TCP_SEQ_STATE_OPENREQ:
		get_openreq6(seq, st->syn_wait_sk, v, st->num, st->uid);
		break;
	case TCP_SEQ_STATE_TIME_WAIT:
		get_timewait6_sock(seq, v, st->num);
		break;
	}
out:
	return 0;
}

static const struct file_operations tcp6_afinfo_seq_fops = {
	.owner   = THIS_MODULE,
	.open    = tcp_seq_open,
	.read    = seq_read,
	.llseek  = seq_lseek,
	.release = seq_release_net
};

static struct tcp_seq_afinfo tcp6_seq_afinfo = {
	.name		= "tcp6",
	.family		= AF_INET6,
	.seq_fops	= &tcp6_afinfo_seq_fops,
	.seq_ops	= {
		.show		= tcp6_seq_show,
	},
};

int __net_init tcp6_proc_init(struct net *net)
{
	return tcp_proc_register(net, &tcp6_seq_afinfo);
}

void tcp6_proc_exit(struct net *net)
{
	tcp_proc_unregister(net, &tcp6_seq_afinfo);
}
#endif

struct proto tcpv6_prot = {
	.name			= "TCPv6",
	.owner			= THIS_MODULE,
	.close			= tcp_close,
	.connect		= tcp_v6_connect,
	.disconnect		= tcp_disconnect,
	.accept			= inet_csk_accept,
	.ioctl			= tcp_ioctl,
	.init			= tcp_v6_init_sock,
	.destroy		= tcp_v6_destroy_sock,
	.shutdown		= tcp_shutdown,
	.setsockopt		= tcp_setsockopt,
	.getsockopt		= tcp_getsockopt,
	.recvmsg		= tcp_recvmsg,
	.sendmsg		= tcp_sendmsg,
	.sendpage		= tcp_sendpage,
	.backlog_rcv		= tcp_v6_do_rcv,
	.hash			= tcp_v6_hash,
	.unhash			= inet_unhash,
	.get_port		= inet_csk_get_port,
	.enter_memory_pressure	= tcp_enter_memory_pressure,
	.sockets_allocated	= &tcp_sockets_allocated,
	.memory_allocated	= &tcp_memory_allocated,
	.memory_pressure	= &tcp_memory_pressure,
	.orphan_count		= &tcp_orphan_count,
	.sysctl_mem		= sysctl_tcp_mem,
	.sysctl_wmem		= sysctl_tcp_wmem,
	.sysctl_rmem		= sysctl_tcp_rmem,
	.max_header		= MAX_TCP_HEADER,
	.obj_size		= sizeof(struct tcp6_sock),
	.slab_flags		= SLAB_DESTROY_BY_RCU,
	.twsk_prot		= &tcp6_timewait_sock_ops,
	.rsk_prot		= &tcp6_request_sock_ops,
	.h.hashinfo		= &tcp_hashinfo,
	.no_autobind		= true,
#ifdef CONFIG_COMPAT
	.compat_setsockopt	= compat_tcp_setsockopt,
	.compat_getsockopt	= compat_tcp_getsockopt,
#endif
};

static const struct inet6_protocol tcpv6_protocol = {
	.handler	=	tcp_v6_rcv,
	.err_handler	=	tcp_v6_err,
	.gso_send_check	=	tcp_v6_gso_send_check,
	.gso_segment	=	tcp_tso_segment,
	.gro_receive	=	tcp6_gro_receive,
	.gro_complete	=	tcp6_gro_complete,
	.flags		=	INET6_PROTO_NOPOLICY|INET6_PROTO_FINAL,
};

static struct inet_protosw tcpv6_protosw = {
	.type		=	SOCK_STREAM,
	.protocol	=	IPPROTO_TCP,
	.prot		=	&tcpv6_prot,
	.ops		=	&inet6_stream_ops,
	.no_check	=	0,
	.flags		=	INET_PROTOSW_PERMANENT |
				INET_PROTOSW_ICSK,
};

static int __net_init tcpv6_net_init(struct net *net)
{
	return inet_ctl_sock_create(&net->ipv6.tcp_sk, PF_INET6,
				    SOCK_RAW, IPPROTO_TCP, net);
}

static void __net_exit tcpv6_net_exit(struct net *net)
{
	inet_ctl_sock_destroy(net->ipv6.tcp_sk);
}

static void __net_exit tcpv6_net_exit_batch(struct list_head *net_exit_list)
{
	inet_twsk_purge(&tcp_hashinfo, &tcp_death_row, AF_INET6);
}

static struct pernet_operations tcpv6_net_ops = {
	.init	    = tcpv6_net_init,
	.exit	    = tcpv6_net_exit,
	.exit_batch = tcpv6_net_exit_batch,
};

int __init tcpv6_init(void)
{
	int ret;

	ret = inet6_add_protocol(&tcpv6_protocol, IPPROTO_TCP);
	if (ret)
		goto out;

	/* register inet6 protocol */
	ret = inet6_register_protosw(&tcpv6_protosw);
	if (ret)
		goto out_tcpv6_protocol;

	ret = register_pernet_subsys(&tcpv6_net_ops);
	if (ret)
		goto out_tcpv6_protosw;
out:
	return ret;

out_tcpv6_protocol:
	inet6_del_protocol(&tcpv6_protocol, IPPROTO_TCP);
out_tcpv6_protosw:
	inet6_unregister_protosw(&tcpv6_protosw);
	goto out;
}

void tcpv6_exit(void)
{
	unregister_pernet_subsys(&tcpv6_net_ops);
	inet6_unregister_protosw(&tcpv6_protosw);
	inet6_del_protocol(&tcpv6_protocol, IPPROTO_TCP);
}<|MERGE_RESOLUTION|>--- conflicted
+++ resolved
@@ -61,12 +61,9 @@
 #include <net/timewait_sock.h>
 #include <net/netdma.h>
 #include <net/inet_common.h>
-<<<<<<< HEAD
 #include <net/secure_seq.h>
-=======
 #include <net/mptcp.h>
 #include <net/mptcp_v6.h>
->>>>>>> 3e9a3732
 
 #include <asm/uaccess.h>
 
@@ -110,11 +107,7 @@
 	return csum_ipv6_magic(saddr, daddr, len, IPPROTO_TCP, base);
 }
 
-<<<<<<< HEAD
-static __u32 tcp_v6_init_sequence(const struct sk_buff *skb)
-=======
-__u32 tcp_v6_init_sequence(struct sk_buff *skb)
->>>>>>> 3e9a3732
+__u32 tcp_v6_init_sequence(const struct sk_buff *skb)
 {
 	return secure_tcpv6_sequence_number(ipv6_hdr(skb)->daddr.s6_addr32,
 					    ipv6_hdr(skb)->saddr.s6_addr32,
@@ -986,14 +979,9 @@
 	return tcp_gro_complete(skb);
 }
 
-<<<<<<< HEAD
-static void tcp_v6_send_response(struct sk_buff *skb, u32 seq, u32 ack, u32 win,
-				 u32 ts, struct tcp_md5sig_key *key, int rst, u8 tclass)
-=======
 static void tcp_v6_send_response(struct sk_buff *skb, u32 seq, u32 ack,
 				 u32 data_ack, u32 win, u32 ts,
-				 struct tcp_md5sig_key *key, int rst, int mptcp)
->>>>>>> 3e9a3732
+				 struct tcp_md5sig_key *key, int rst, u8 tclass, int mptcp)
 {
 	const struct tcphdr *th = tcp_hdr(skb);
 	struct tcphdr *t1;
@@ -1144,24 +1132,14 @@
 		ack_seq = ntohl(th->seq) + th->syn + th->fin + skb->len -
 			  (th->doff << 2);
 
-<<<<<<< HEAD
-	tcp_v6_send_response(skb, seq, ack_seq, 0, 0, key, 1, 0);
-}
-
-static void tcp_v6_send_ack(struct sk_buff *skb, u32 seq, u32 ack, u32 win, u32 ts,
-			    struct tcp_md5sig_key *key, u8 tclass)
-{
-	tcp_v6_send_response(skb, seq, ack, win, ts, key, 0, tclass);
-=======
-	tcp_v6_send_response(skb, seq, ack_seq, 0, 0, 0, key, 1, 0);
+	tcp_v6_send_response(skb, seq, ack_seq, 0, 0, 0, key, 1, 0, 0);
 }
 
 static void tcp_v6_send_ack(struct sk_buff *skb, u32 seq, u32 ack, u32 data_ack,
 			    u32 win, u32 ts, struct tcp_md5sig_key *key,
-			    int mptcp)
-{
-	tcp_v6_send_response(skb, seq, ack, data_ack, win, ts, key, 0, mptcp);
->>>>>>> 3e9a3732
+			    u8 tclass, int mptcp)
+{
+	tcp_v6_send_response(skb, seq, ack, data_ack, win, ts, key, 0, tclass, mptcp);
 }
 
 static void tcp_v6_timewait_ack(struct sock *sk, struct sk_buff *skb)
@@ -1173,11 +1151,7 @@
 			mptcp_skb_data_seq(skb) + 1,
 			tcptw->tw_rcv_wnd >> tw->tw_rcv_wscale,
 			tcptw->tw_ts_recent, tcp_twsk_md5_key(tcptw),
-<<<<<<< HEAD
-			tw->tw_tclass);
-=======
-			mptcp_is_data_fin(skb));
->>>>>>> 3e9a3732
+			tw->tw_tclass, mptcp_is_data_fin(skb));
 
 	inet_twsk_put(tw);
 }
@@ -1185,13 +1159,8 @@
 static void tcp_v6_reqsk_send_ack(struct sock *sk, struct sk_buff *skb,
 				  struct request_sock *req)
 {
-<<<<<<< HEAD
-	tcp_v6_send_ack(skb, tcp_rsk(req)->snt_isn + 1, tcp_rsk(req)->rcv_isn + 1, req->rcv_wnd, req->ts_recent,
-=======
-	tcp_v6_send_ack(skb, tcp_rsk(req)->snt_isn + 1, tcp_rsk(req)->rcv_isn + 1,
-			0, req->rcv_wnd, req->ts_recent,
->>>>>>> 3e9a3732
-			tcp_v6_md5_do_lookup(sk, &ipv6_hdr(skb)->daddr), 0);
+	tcp_v6_send_ack(skb, tcp_rsk(req)->snt_isn + 1, tcp_rsk(req)->rcv_isn + 1, 0, req->rcv_wnd, req->ts_recent,
+			tcp_v6_md5_do_lookup(sk, &ipv6_hdr(skb)->daddr), 0, 0);
 }
 
 
@@ -1235,12 +1204,8 @@
 {
 	struct tcp_extend_values tmp_ext;
 	struct tcp_options_received tmp_opt;
-<<<<<<< HEAD
 	const u8 *hash_location;
-=======
 	struct multipath_options mopt;
-	u8 *hash_location;
->>>>>>> 3e9a3732
 	struct request_sock *req;
 	struct inet6_request_sock *treq;
 	struct ipv6_pinfo *np = inet6_sk(sk);
