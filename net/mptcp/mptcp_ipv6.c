--- conflicted
+++ resolved
@@ -396,24 +396,6 @@
 	return;
 }
 
-<<<<<<< HEAD
-/* Similar to tcp_v6_conn_request, with subsequent call to mptcp_v6_join_request_short */
-static void mptcp_v6_join_request(struct sock *meta_sk, struct sk_buff *skb)
-{
-	struct mptcp_cb *mpcb = tcp_sk(meta_sk)->mpcb;
-	struct tcp_options_received tmp_opt;
-	const u8 *hash_location;
-
-	tcp_clear_options(&tmp_opt);
-	tmp_opt.mss_clamp = TCP_MSS_DEFAULT;
-	tmp_opt.user_mss  = tcp_sk(meta_sk)->rx_opt.user_mss;
-	tcp_parse_options(skb, &tmp_opt, &hash_location, &mpcb->rx_opt, 0, NULL);
-
-	mptcp_v6_join_request_short(meta_sk, skb, &tmp_opt);
-}
-
-=======
->>>>>>> 64b0d1f5
 int mptcp_v6_rem_raddress(struct multipath_options *mopt, u8 id)
 {
 	int i;
