/*
 *	MPTCP implementation - Sending side
 *
 *	Initial Design & Implementation:
 *	Sébastien Barré <sebastien.barre@uclouvain.be>
 *
 *	Current Maintainer & Author:
 *	Christoph Paasch <christoph.paasch@uclouvain.be>
 *
 *	Additional authors:
 *	Jaakko Korkeaniemi <jaakko.korkeaniemi@aalto.fi>
 *	Gregory Detal <gregory.detal@uclouvain.be>
 *	Fabien Duchêne <fabien.duchene@uclouvain.be>
 *	Andreas Seelinger <Andreas.Seelinger@rwth-aachen.de>
 *	Lavkesh Lahngir <lavkesh51@gmail.com>
 *	Andreas Ripke <ripke@neclab.eu>
 *	Vlad Dogaru <vlad.dogaru@intel.com>
 *	Octavian Purdila <octavian.purdila@intel.com>
 *	John Ronan <jronan@tssg.org>
 *	Catalin Nicutar <catalin.nicutar@gmail.com>
 *	Brandon Heller <brandonh@stanford.edu>
 *
 *
 *	This program is free software; you can redistribute it and/or
 *      modify it under the terms of the GNU General Public License
 *      as published by the Free Software Foundation; either version
 *      2 of the License, or (at your option) any later version.
 */

#include <linux/kconfig.h>
#include <linux/skbuff.h>
#include <linux/tcp.h>

#include <net/mptcp.h>
#include <net/sock.h>

/* If the sub-socket sk available to send the skb? */
static int mptcp_is_available(struct sock *sk, struct sk_buff *skb)
{
	struct tcp_sock *tp = tcp_sk(sk);

	/* Set of states for which we are allowed to send data */
	if (!mptcp_sk_can_send(sk))
		return 0;

	/* We do not send data on this subflow unless it is
	 * fully established, i.e. the 4th ack has been received.
	 */
	if (tp->mptcp->pre_established)
		return 0;

	if (tp->pf || (tp->mpcb->noneligible & mptcp_pi_to_flag(tp->mptcp->path_index)) ||
	    inet_csk(sk)->icsk_ca_state == TCP_CA_Loss)
		return 0;

	/* Don't send on this subflow if we bypass the allowed send-window at
	 * the per-subflow level. Similar to tcp_snd_wnd_test, but manually
	 * calculated end_seq (because here at this point end_seq is still at
	 * the meta-level).
	 */
	if (skb && after(tp->write_seq + skb->len, tcp_wnd_end(tp)))
		return 0;

	return tcp_cwnd_test(tp, skb);
}

/* Are we not allowed to reinject this skb on tp? */
static int mptcp_dont_reinject_skb(struct tcp_sock *tp, struct sk_buff *skb)
{
	/* If the skb has already been enqueued in this sk, try to find
	 * another one.
	 * An exception is a DATA_FIN without data. These ones are not
	 * reinjected at the subflow-level as they do not consume
	 * subflow-sequence-number space.
	 */
	return skb &&
		/* We either have a data_fin with data or not a data_fin */
		((mptcp_is_data_fin(skb) && TCP_SKB_CB(skb)->end_seq - TCP_SKB_CB(skb)->seq  > 1) ||
		!mptcp_is_data_fin(skb)) &&
		/* Has the skb already been enqueued into this subsocket? */
		mptcp_pi_to_flag(tp->mptcp->path_index) & TCP_SKB_CB(skb)->path_mask;
}

/**
 * This is the scheduler. This function decides on which flow to send
 * a given MSS. If all subflows are found to be busy, NULL is returned
 * The flow is selected based on the shortest RTT.
 * If all paths have full cong windows, we simply return NULL.
 *
 * Additionally, this function is aware of the backup-subflows.
 */
static struct sock *get_available_subflow(struct sock *meta_sk,
					  struct sk_buff *skb)
{
	struct mptcp_cb *mpcb = tcp_sk(meta_sk)->mpcb;
	struct sock *sk, *bestsk = NULL, *lowpriosk = NULL, *backupsk = NULL;
	u32 min_time_to_peer = 0xffffffff, lowprio_min_time_to_peer = 0xffffffff;
	int cnt_backups = 0;

	/* if there is only one subflow, bypass the scheduling function */
	if (mpcb->cnt_subflows == 1) {
		bestsk = (struct sock *) mpcb->connection_list;
		if (!mptcp_is_available(bestsk, skb))
			bestsk = NULL;
		return bestsk;
	}

	/* Answer data_fin on same subflow!!! */
	if (meta_sk->sk_shutdown & RCV_SHUTDOWN &&
	    skb && mptcp_is_data_fin(skb)) {
		mptcp_for_each_sk(mpcb, sk) {
			if (tcp_sk(sk)->mptcp->path_index == mpcb->dfin_path_index &&
			    mptcp_is_available(sk, skb))
				return sk;
		}
	}

	/* First, find the best subflow */
	mptcp_for_each_sk(mpcb, sk) {
		struct tcp_sock *tp = tcp_sk(sk);
		if (tp->rx_opt.low_prio || tp->mptcp->low_prio)
			cnt_backups++;

		if (mptcp_dont_reinject_skb(tp, skb))
			continue;

		if (!mptcp_is_available(sk, skb))
			continue;

		if ((tp->rx_opt.low_prio || tp->mptcp->low_prio) &&
		    tp->srtt < lowprio_min_time_to_peer &&
		    !(skb && mptcp_pi_to_flag(tp->mptcp->path_index) & TCP_SKB_CB(skb)->path_mask)) {
			lowprio_min_time_to_peer = tp->srtt;
			lowpriosk = sk;
		} else if (!(tp->rx_opt.low_prio || tp->mptcp->low_prio) &&
		    tp->srtt < min_time_to_peer &&
		    !(skb && mptcp_pi_to_flag(tp->mptcp->path_index) & TCP_SKB_CB(skb)->path_mask)) {
			min_time_to_peer = tp->srtt;
			bestsk = sk;
		}

		if (skb && mptcp_pi_to_flag(tp->mptcp->path_index) & TCP_SKB_CB(skb)->path_mask)
			backupsk = sk;
	}

	if (mpcb->cnt_established == cnt_backups && lowpriosk)
		return lowpriosk;
	if (bestsk)
		return bestsk;
	return backupsk;
}

static struct mp_dss *mptcp_skb_find_dss(const struct sk_buff *skb)
{
	if (!mptcp_is_data_seq(skb))
		return NULL;

	return (struct mp_dss *)(skb->data - (MPTCP_SUB_LEN_DSS_ALIGN +
			      	      	      MPTCP_SUB_LEN_ACK_ALIGN +
			      	      	      MPTCP_SUB_LEN_SEQ_ALIGN));
}

/* Reinject data from one TCP subflow to the meta_sk. If sk == NULL, we are
 * coming from the meta-retransmit-timer
 */
static int __mptcp_reinject_data(struct sk_buff *orig_skb, struct sock *meta_sk,
				 struct sock *sk, int clone_it)
{
	struct sk_buff *skb, *skb1;
	struct tcp_sock *meta_tp = tcp_sk(meta_sk);
	struct mptcp_cb *mpcb = meta_tp->mpcb;
	u32 seq, end_seq;

	if (clone_it) {
		/* pskb_copy is necessary here, because the TCP/IP-headers
		 * will be changed when it's going to be reinjected on another
		 * subflow.
		 */
		skb = pskb_copy(orig_skb, GFP_ATOMIC);
	} else {
		__skb_unlink(orig_skb, &sk->sk_write_queue);
		sock_set_flag(sk, SOCK_QUEUE_SHRUNK);
		sk->sk_wmem_queued -= orig_skb->truesize;
		sk_mem_uncharge(sk, orig_skb->truesize);
		skb = orig_skb;
	}
	if (unlikely(!skb))
		return -ENOBUFS;

	/* get the data-seq and end-data-seq and store them again in the
	 * tcp_skb_cb
	 */
	if (sk) {
		struct mp_dss *mpdss = mptcp_skb_find_dss(orig_skb);
		u32 *p32;
		u16 *p16;

		if (!mpdss || !mpdss->M) {
			__kfree_skb(skb);
			return -1;
		}

		/* Move the pointer to the data-seq */
		p32 = (u32 *)mpdss;
		p32++;
		if (mpdss->A) {
			p32++;
			if (mpdss->a)
				p32++;
		}

		TCP_SKB_CB(skb)->seq = ntohl(*p32);

		/* Get the data_len to calculate the end_data_seq */
		p32++;
		p32++;
		p16 = (u16 *)p32;
		TCP_SKB_CB(skb)->end_seq = ntohs(*p16) + TCP_SKB_CB(skb)->seq;
	}

	skb->sk = meta_sk;

	/* If it reached already the destination, we don't have to reinject it */
	if (!after(TCP_SKB_CB(skb)->end_seq, meta_tp->snd_una)) {
		__kfree_skb(skb);
		return -1;
	}

	/* If it's empty, just add */
	if (skb_queue_empty(&mpcb->reinject_queue)) {
		skb_queue_head(&mpcb->reinject_queue, skb);
		return 0;
	}

	/* Find place to insert skb - or even we can 'drop' it, as the
	 * data is already covered by other skb's in the reinject-queue.
	 *
	 * This is inspired by code from tcp_data_queue.
	 */

	skb1 = skb_peek_tail(&mpcb->reinject_queue);
	seq = TCP_SKB_CB(skb)->seq;
	while (1) {
		if (!after(TCP_SKB_CB(skb1)->seq, seq))
			break;
		if (skb_queue_is_first(&mpcb->reinject_queue, skb1)) {
			skb1 = NULL;
			break;
		}
		skb1 = skb_queue_prev(&mpcb->reinject_queue, skb1);
	}

	/* Do skb overlap to previous one? */
	end_seq = TCP_SKB_CB(skb)->end_seq;
	if (skb1 && before(seq, TCP_SKB_CB(skb1)->end_seq)) {
		if (!after(end_seq, TCP_SKB_CB(skb1)->end_seq)) {
			/* All the bits are present. Don't reinject */
			__kfree_skb(skb);
			return 0;
		}
		if (seq == TCP_SKB_CB(skb1)->seq) {
			if (skb_queue_is_first(&mpcb->reinject_queue, skb1))
				skb1 = NULL;
			else
				skb1 = skb_queue_prev(&mpcb->reinject_queue, skb1);
		}
	}
	if (!skb1)
		__skb_queue_head(&mpcb->reinject_queue, skb);
	else
		__skb_queue_after(&mpcb->reinject_queue, skb1, skb);

	/* And clean segments covered by new one as whole. */
	while (!skb_queue_is_last(&mpcb->reinject_queue, skb)) {
		skb1 = skb_queue_next(&mpcb->reinject_queue, skb);

		if (!after(end_seq, TCP_SKB_CB(skb1)->seq))
			break;

		__skb_unlink(skb1, &mpcb->reinject_queue);
		__kfree_skb(skb1);
	}
	return 0;
}

/* Inserts data into the reinject queue */
void mptcp_reinject_data(struct sock *sk, int clone_it)
{
	struct sk_buff *skb_it, *tmp;
	struct tcp_sock *tp = tcp_sk(sk);
	struct sock *meta_sk = tp->meta_sk;

<<<<<<< HEAD
	MPTCP_INC_STATS(sock_net(meta_sk), MPTCP_MIB_DATA_REINJECT);
=======
	/* It has already been closed - there is really no point in reinjecting */
	if (meta_sk->sk_state == TCP_CLOSE)
		return;
>>>>>>> 2457b0bc

	skb_queue_walk_safe(&sk->sk_write_queue, skb_it, tmp) {
		struct tcp_skb_cb *tcb = TCP_SKB_CB(skb_it);
		/* Subflow syn's and fin's are not reinjected.
		 *
		 * As well as empty subflow-fins with a data-fin.
		 * They are reinjected below (without the subflow-fin-flag)
		 */
		if (tcb->tcp_flags & TCPHDR_SYN ||
		    (tcb->tcp_flags & TCPHDR_FIN && !mptcp_is_data_fin(skb_it)) ||
		    (tcb->tcp_flags & TCPHDR_FIN && mptcp_is_data_fin(skb_it) && !skb_it->len))
			continue;

		/* Go to next segment, if it failed */
		if (__mptcp_reinject_data(skb_it, meta_sk, sk, clone_it))
			continue;
	}

	skb_it = tcp_write_queue_tail(meta_sk);
	/* If sk has sent the empty data-fin, we have to reinject it too. */
	if (skb_it && mptcp_is_data_fin(skb_it) && skb_it->len == 0 &&
	    TCP_SKB_CB(skb_it)->path_mask & mptcp_pi_to_flag(tp->mptcp->path_index)) {
		__mptcp_reinject_data(skb_it, meta_sk, NULL, 1);
	}

	mptcp_push_pending_frames(meta_sk);

	tp->pf = 1;
}


static void mptcp_combine_dfin(struct sk_buff *skb, struct sock *meta_sk,
			       struct sock *subsk)
{
	struct tcp_sock *meta_tp = tcp_sk(meta_sk);
	struct mptcp_cb *mpcb = meta_tp->mpcb;
	struct sock *sk_it;
	int all_empty = 1, all_acked;

	/* Don't combine, if they didn't combine - otherwise we end up in
	 * TIME_WAIT, even if our app is smart enough to avoid it */
	if (meta_sk->sk_shutdown & RCV_SHUTDOWN) {
		if (!mpcb->dfin_combined)
			return;
	}

	/* If no other subflow has data to send, we can combine */
	mptcp_for_each_sk(mpcb, sk_it) {
		if (!tcp_write_queue_empty(sk_it))
			all_empty = 0;
	}

	/* If all data has been DATA_ACKed, we can combine.
	 * -1, because the data_fin consumed one byte
	 */
	all_acked = (meta_tp->snd_una == (meta_tp->write_seq - 1));

	if ((all_empty || all_acked) && tcp_close_state(subsk))
		TCP_SKB_CB(skb)->tcp_flags |= TCPHDR_FIN;
}

/**
 * specific version of skb_entail (tcp.c),that allows appending to any
 * subflow.
 * Here, we do not set the data seq, since it remains the same. However,
 * we do change the subflow seqnum.
 *
 * Note that we make the assumption that, within the local system, every
 * segment has tcb->sub_seq == tcb->seq, that is, the dataseq is not shifted
 * compared to the subflow seqnum. Put another way, the dataseq referenced
 * is actually the number of the first data byte in the segment.
 */
static struct sk_buff *mptcp_skb_entail(struct sock *sk, struct sk_buff *skb,
					int reinject)
{
	__be32 *ptr;
	__u16 data_len;
	struct mp_dss *mdss;
	struct tcp_sock *tp = tcp_sk(sk);
	struct sock *meta_sk = mptcp_meta_sk(sk);
	struct mptcp_cb *mpcb = tp->mpcb;
	struct tcp_skb_cb *tcb;
	struct sk_buff *subskb;

	/* If the segment is reinjected, the clone is done already */
	if (reinject <= 0) {
		if (!reinject) {
			TCP_SKB_CB(skb)->mptcp_flags |=
					(mpcb->snd_hiseq_index ?
					 MPTCPHDR_SEQ64_INDEX : 0);
		}
		/* The segment may be a meta-level
		 * retransmission. In this case, we also have to
		 * copy the TCP/IP-headers. (pskb_copy)
		 */
		if (reinject == -1)
			subskb = pskb_copy(skb, GFP_ATOMIC);
		else
			subskb = skb_clone(skb, GFP_ATOMIC);
	} else {
		__skb_unlink(skb, &mpcb->reinject_queue);
		subskb = skb;
	}
	if (!subskb)
		return NULL;

	TCP_SKB_CB(skb)->path_mask |= mptcp_pi_to_flag(tp->mptcp->path_index);

	if (!(sk->sk_route_caps & NETIF_F_ALL_CSUM) &&
	      skb->ip_summed == CHECKSUM_PARTIAL) {
		subskb->csum = skb->csum = skb_checksum(skb, 0, skb->len, 0);
		subskb->ip_summed = skb->ip_summed = CHECKSUM_NONE;
	}

	/* The subskb is going in the subflow send-queue. Its path-mask
	 * is not needed anymore and MUST be set to 0, as the path-mask
	 * is a union with inet_skb_param.
	 */
	tcb = TCP_SKB_CB(subskb);
	tcb->path_mask = 0;

	if (mptcp_is_data_fin(subskb))
		mptcp_combine_dfin(subskb, meta_sk, sk);


	/**** Write MPTCP DSS-option to the packet. ****/
	ptr = (__be32 *)(subskb->data - (MPTCP_SUB_LEN_DSS_ALIGN +
				      MPTCP_SUB_LEN_ACK_ALIGN +
				      MPTCP_SUB_LEN_SEQ_ALIGN));

	/* Then we start writing it from the start */
	mdss = (struct mp_dss *) ptr;

	mdss->kind = TCPOPT_MPTCP;
	mdss->sub = MPTCP_SUB_DSS;
	mdss->rsv1 = 0;
	mdss->rsv2 = 0;
	mdss->F = (mptcp_is_data_fin(subskb) ? 1 : 0);
	mdss->m = 0;
	mdss->M = 1;
	mdss->a = 0;
	mdss->A = 1;
	mdss->len = mptcp_sub_len_dss(mdss, tp->mpcb->rx_opt.dss_csum);

	if (tp->mpcb->send_infinite_mapping &&
	    tcb->seq >= mptcp_meta_tp(tp)->snd_nxt) {
		tp->mptcp->fully_established = 1;
		tp->mpcb->infinite_mapping = 1;
		tp->mptcp->infinite_cutoff_seq = tp->write_seq;
		tcb->mptcp_flags |= MPTCPHDR_INF;
		data_len = 0;
	} else {
		data_len = tcb->end_seq - tcb->seq;
	}

	ptr++;
	ptr++; /* data_ack will be set in mptcp_options_write */
	*ptr++ = htonl(tcb->seq); /* data_seq */

	/* If it's a non-data DATA_FIN, we set subseq to 0 (draft v7) */
	if (mptcp_is_data_fin(subskb) && subskb->len == 0)
		*ptr++ = 0; /* subseq */
	else
		*ptr++ = htonl(tp->write_seq - tp->mptcp->snt_isn); /* subseq */

	if (tp->mpcb->rx_opt.dss_csum && data_len) {
		__be16 *p16 = (__be16 *)ptr;
		__be32 hdseq = mptcp_get_highorder_sndbits(subskb, tp->mpcb);
		__wsum csum;
		*ptr = htonl(((data_len) << 16) |
				(TCPOPT_EOL << 8) |
				(TCPOPT_EOL));

		csum = csum_partial(ptr - 2, 12, subskb->csum);
		p16++;
		*p16++ = csum_fold(csum_partial(&hdseq, sizeof(hdseq), csum));
	} else {
		*ptr++ = htonl(((data_len) << 16) |
				(TCPOPT_NOP << 8) |
				(TCPOPT_NOP));
	}

	tcb->seq = tp->write_seq;
	tcb->sacked = 0; /* reset the sacked field: from the point of view
			  * of this subflow, we are sending a brand new
			  * segment */
	/* Take into account seg len */
	tp->write_seq += subskb->len + ((tcb->tcp_flags & TCPHDR_FIN) ? 1 : 0);
	tcb->end_seq = tp->write_seq;

	/* If it's a non-payload DATA_FIN (also no subflow-fin), the
	 * segment is not part of the subflow but on a meta-only-level
	 */
	if (!mptcp_is_data_fin(subskb) || tcb->end_seq != tcb->seq) {
		tcp_add_write_queue_tail(sk, subskb);
		sk->sk_wmem_queued += subskb->truesize;
		sk_mem_charge(sk, subskb->truesize);
	}

	return subskb;
}

static void mptcp_sub_event_new_data_sent(struct sock *sk, struct sk_buff *skb)
{
	/* If it's a non-payload DATA_FIN (also no subflow-fin), the
	 * segment is not part of the subflow but on a meta-only-level
	 *
	 * We free it, because it has been queued nowhere.
	 */
	if (!mptcp_is_data_fin(skb) ||
	    (TCP_SKB_CB(skb)->end_seq != TCP_SKB_CB(skb)->seq))
		tcp_event_new_data_sent(sk, skb);
	else
		kfree_skb(skb);
}

/* Handle the packets and sockets after a tcp_transmit_skb failed */
static void mptcp_transmit_skb_failed(struct sock *sk, struct sk_buff *skb,
				      struct sk_buff *subskb, int reinject)
{
	struct tcp_sock *tp = tcp_sk(sk);
	struct mptcp_cb *mpcb = tp->mpcb;

	/* If it is a reinjection, we cannot modify the path-mask
	 * of the skb, because subskb == skb. And subskb has been
	 * freed above.
	 */
	if (reinject <= 0)
		TCP_SKB_CB(skb)->path_mask &= ~mptcp_pi_to_flag(tp->mptcp->path_index);

	if (TCP_SKB_CB(subskb)->tcp_flags & TCPHDR_FIN) {
		/* If it is a subflow-fin we must leave it on the
		 * subflow-send-queue, so that the probe-timer
		 * can retransmit it.
		 */
		if (!tp->packets_out && !inet_csk(sk)->icsk_pending)
			inet_csk_reset_xmit_timer(sk, ICSK_TIME_PROBE0,
						  inet_csk(sk)->icsk_rto, TCP_RTO_MAX);
	} else if (mptcp_is_data_fin(subskb) &&
		   TCP_SKB_CB(subskb)->end_seq == TCP_SKB_CB(subskb)->seq) {
		/* An empty data-fin has not been enqueued on the subflow
		 * and thus we free it.
		 */

		kfree_skb(subskb);
	} else {
		/* In all other cases we remove it from the sub-queue.
		 * Other subflows may send it, or the probe-timer will
		 * handle it.
		 */
		tcp_advance_send_head(sk, subskb);
		tcp_unlink_write_queue(subskb, sk);
		tp->write_seq -= subskb->len;
		if (reinject <= 0) {
			sk_wmem_free_skb(sk, subskb);
		} else {
			/* Reinjections have not been cloned,
			 * we have to put them back on the queue.
			 */
			sock_set_flag(sk, SOCK_QUEUE_SHRUNK);
			sk->sk_wmem_queued -= subskb->truesize;
			sk_mem_uncharge(sk, subskb->truesize);
			__skb_queue_head(&mpcb->reinject_queue, subskb);
		}
	}
}

/* Function to create two new TCP segments.  Shrinks the given segment
 * to the specified size and appends a new segment with the rest of the
 * packet to the list.  This won't be called frequently, I hope.
 * Remember, these are still headerless SKBs at this point.
 */
static int mptcp_fragment(struct sock *sk, struct sk_buff *skb, u32 len,
			  unsigned int mss_now, int reinject)
{
	struct tcp_sock *tp = tcp_sk(sk);
	struct sk_buff *buff;
	int nsize, old_factor;
	int nlen;
	u8 flags;

	if (WARN_ON(len > skb->len))
		return -EINVAL;

	nsize = skb_headlen(skb) - len;
	if (nsize < 0)
		nsize = 0;

	if (skb_cloned(skb) &&
	    skb_is_nonlinear(skb) &&
	    pskb_expand_head(skb, 0, 0, GFP_ATOMIC))
		return -ENOMEM;

	/* Get a new skb... force flag on. */
	buff = sk_stream_alloc_skb(sk, nsize, GFP_ATOMIC);
	if (buff == NULL)
		return -ENOMEM; /* We'll just try again later. */

	/* See below - if reinject == 1, the buff will be added to the reinject-
	 * queue, which is currently not part of the memory-accounting.
	 */
	if (reinject != 1) {
		sk->sk_wmem_queued += buff->truesize;
		sk_mem_charge(sk, buff->truesize);
	}
	nlen = skb->len - len - nsize;
	buff->truesize += nlen;
	skb->truesize -= nlen;

	/* Correct the sequence numbers. */
	TCP_SKB_CB(buff)->seq = TCP_SKB_CB(skb)->seq + len;
	TCP_SKB_CB(buff)->end_seq = TCP_SKB_CB(skb)->end_seq;
	TCP_SKB_CB(skb)->end_seq = TCP_SKB_CB(buff)->seq;

	/* PSH and FIN should only be set in the second packet. */
	flags = TCP_SKB_CB(skb)->tcp_flags;
	TCP_SKB_CB(skb)->tcp_flags = flags & ~(TCPHDR_FIN | TCPHDR_PSH);
	TCP_SKB_CB(buff)->tcp_flags = flags;
	TCP_SKB_CB(buff)->sacked = TCP_SKB_CB(skb)->sacked;

	flags = TCP_SKB_CB(skb)->mptcp_flags;
	TCP_SKB_CB(skb)->mptcp_flags = flags & ~(MPTCPHDR_FIN);
	TCP_SKB_CB(buff)->mptcp_flags = flags;

	if (!skb_shinfo(skb)->nr_frags && skb->ip_summed != CHECKSUM_PARTIAL) {
		/* Copy and checksum data tail into the new buffer. */
		buff->csum = csum_partial_copy_nocheck(skb->data + len,
						       skb_put(buff, nsize),
						       nsize, 0);

		skb_trim(skb, len);

		skb->csum = csum_block_sub(skb->csum, buff->csum, len);
	} else {
		skb->ip_summed = CHECKSUM_PARTIAL;
		skb_split(skb, buff, len);
	}

	buff->ip_summed = skb->ip_summed;

	/* Looks stupid, but our code really uses when of
	 * skbs, which it never sent before. --ANK
	 */
	TCP_SKB_CB(buff)->when = TCP_SKB_CB(skb)->when;
	buff->tstamp = skb->tstamp;

	old_factor = tcp_skb_pcount(skb);

	/* Fix up tso_factor for both original and new SKB.  */
	tcp_set_skb_tso_segs(sk, skb, mss_now);
	tcp_set_skb_tso_segs(sk, buff, mss_now);

	/* If this packet has been sent out already, we must
	 * adjust the various packet counters.
	 */
	if (!before(tp->snd_nxt, TCP_SKB_CB(buff)->end_seq)) {
		int diff = old_factor - tcp_skb_pcount(skb) -
			tcp_skb_pcount(buff);

		if (diff)
			tcp_adjust_pcount(sk, skb, diff);
	}

	/* Link BUFF into the send queue. */
	skb_header_release(buff);
	if (reinject == 1)
		skb_queue_head(&tcp_sk(sk)->mpcb->reinject_queue, buff);
	else
		tcp_insert_write_queue_after(skb, buff, sk);

	return 0;
}

static int mptso_fragment(struct sock *sk, struct sk_buff *skb,
			  unsigned int len, unsigned int mss_now, gfp_t gfp,
			  int reinject)
{
	struct sk_buff *buff;
	int nlen = skb->len - len;
	u8 flags;

	/* All of a TSO frame must be composed of paged data.  */
	if (skb->len != skb->data_len)
		return mptcp_fragment(sk, skb, len, mss_now, reinject);

	buff = sk_stream_alloc_skb(sk, 0, gfp);
	if (unlikely(buff == NULL))
		return -ENOMEM;

	/* See below - if reinject == 1, the buff will be added to the reinject-
	 * queue, which is currently not part of the memory-accounting.
	 */
	if (reinject != 1) {
		sk->sk_wmem_queued += buff->truesize;
		sk_mem_charge(sk, buff->truesize);
	}
	buff->truesize += nlen;
	skb->truesize -= nlen;

	/* Correct the sequence numbers. */
	TCP_SKB_CB(buff)->seq = TCP_SKB_CB(skb)->seq + len;
	TCP_SKB_CB(buff)->end_seq = TCP_SKB_CB(skb)->end_seq;
	TCP_SKB_CB(skb)->end_seq = TCP_SKB_CB(buff)->seq;

	/* PSH and FIN should only be set in the second packet. */
	flags = TCP_SKB_CB(skb)->tcp_flags;
	TCP_SKB_CB(skb)->tcp_flags = flags & ~(TCPHDR_FIN | TCPHDR_PSH);
	TCP_SKB_CB(buff)->tcp_flags = flags;

	flags = TCP_SKB_CB(skb)->mptcp_flags;
	TCP_SKB_CB(skb)->mptcp_flags = flags & ~(MPTCPHDR_FIN);
	TCP_SKB_CB(buff)->mptcp_flags = flags;

	/* This packet was never sent out yet, so no SACK bits. */
	TCP_SKB_CB(buff)->sacked = 0;

	buff->ip_summed = skb->ip_summed = CHECKSUM_PARTIAL;
	skb_split(skb, buff, len);

	/* Fix up tso_factor for both original and new SKB.  */
	tcp_set_skb_tso_segs(sk, skb, mss_now);
	tcp_set_skb_tso_segs(sk, buff, mss_now);

	/* Link BUFF into the send queue. */
	skb_header_release(buff);
	if (reinject == 1)
		skb_queue_head(&tcp_sk(sk)->mpcb->reinject_queue, buff);
	else
		tcp_insert_write_queue_after(skb, buff, sk);

	return 0;
}

/* Inspired by tcp_write_wakeup */
int mptcp_write_wakeup(struct sock *meta_sk)
{
	struct tcp_sock *meta_tp = tcp_sk(meta_sk);
	struct sk_buff *skb, *subskb;

	if ((skb = tcp_send_head(meta_sk)) != NULL &&
	    before(TCP_SKB_CB(skb)->seq, tcp_wnd_end(meta_tp))) {
		int err;
		unsigned int mss;
		unsigned int seg_size = tcp_wnd_end(meta_tp) - TCP_SKB_CB(skb)->seq;
		struct sock *subsk = get_available_subflow(meta_sk, skb);
		if (!subsk)
			return -1;
		mss = tcp_current_mss(subsk);

		if (before(meta_tp->pushed_seq, TCP_SKB_CB(skb)->end_seq))
			meta_tp->pushed_seq = TCP_SKB_CB(skb)->end_seq;

		/* We are probing the opening of a window
		 * but the window size is != 0
		 * must have been a result SWS avoidance ( sender )
		 */
		if (seg_size < TCP_SKB_CB(skb)->end_seq - TCP_SKB_CB(skb)->seq ||
		    skb->len > mss) {
			seg_size = min(seg_size, mss);
			TCP_SKB_CB(skb)->tcp_flags |= TCPHDR_PSH;
			if (mptcp_fragment(meta_sk, skb, seg_size, mss, 0))
				return -1;
		} else if (!tcp_skb_pcount(skb)) {
			printk(KERN_ERR"%s should not happen with MPTCP!\n", __func__);
			BUG();
		}

		subskb = mptcp_skb_entail(subsk, skb, 0);
		if (!subskb)
			return -1;

		TCP_SKB_CB(subskb)->tcp_flags |= TCPHDR_PSH;
		TCP_SKB_CB(subskb)->when = tcp_time_stamp;
		err = tcp_transmit_skb(subsk, subskb, 1, GFP_ATOMIC);
		if (unlikely(err)) {
			mptcp_transmit_skb_failed(subsk, skb, subskb, 0);
			return err;
		}

		mptcp_check_sndseq_wrap(meta_tp, TCP_SKB_CB(skb)->end_seq -
						 TCP_SKB_CB(skb)->seq);
		tcp_event_new_data_sent(meta_sk, skb);
		mptcp_sub_event_new_data_sent(subsk, subskb);

		return 0;
	} else {
		struct sock *sk_it;
		int ans = 0;

		if (between(meta_tp->snd_up, meta_tp->snd_una + 1,
			    meta_tp->snd_una + 0xFFFF)) {
			mptcp_for_each_sk(meta_tp->mpcb, sk_it)
					tcp_xmit_probe_skb(sk_it, 1);
		}

		/* At least one of the tcp_xmit_probe_skb's has to succeed */
		mptcp_for_each_sk(meta_tp->mpcb, sk_it) {
			int ret = tcp_xmit_probe_skb(sk_it, 0);
			if (unlikely(ret > 0))
				ans = ret;
		}
		return ans;
	}
}

/**** static functions, used by mptcp_write_xmit ****/
static void mptcp_mark_reinjected(struct sock *sk, struct sk_buff *skb)
{
	struct sock *meta_sk;
	struct tcp_sock *tp = tcp_sk(sk);
	struct sk_buff *skb_it;

	meta_sk = mptcp_meta_sk(sk);
	skb_it = tcp_write_queue_head(meta_sk);

	tcp_for_write_queue_from(skb_it, meta_sk) {
		if (skb_it == tcp_send_head(meta_sk))
			break;

		if (TCP_SKB_CB(skb_it)->seq == TCP_SKB_CB(skb)->seq) {
			TCP_SKB_CB(skb_it)->path_mask |= mptcp_pi_to_flag(tp->mptcp->path_index);
			break;
		}
	}
}

static void mptcp_find_and_set_pathmask(struct sock *meta_sk, struct sk_buff *skb)
{
	struct sk_buff *skb_it;

	skb_it = tcp_write_queue_head(meta_sk);

	tcp_for_write_queue_from(skb_it, meta_sk) {
		if (skb_it == tcp_send_head(meta_sk))
			break;

		if (TCP_SKB_CB(skb_it)->seq == TCP_SKB_CB(skb)->seq) {
			TCP_SKB_CB(skb)->path_mask = TCP_SKB_CB(skb_it)->path_mask;
			break;
		}
	}
}

static struct sk_buff *mptcp_rcv_buf_optimization(struct sock *sk, int penal)
{
	struct sock *meta_sk;
	struct tcp_sock *tp = tcp_sk(sk), *tp_it;
	struct sk_buff *skb_head;

	if (tp->mpcb->cnt_subflows == 1)
		return NULL;

	meta_sk = mptcp_meta_sk(sk);
	skb_head = tcp_write_queue_head(meta_sk);

	if (!skb_head || skb_head == tcp_send_head(meta_sk))
		return NULL;

	/* If penalization is optional (coming from mptcp_next_segment() and
	 * We are not send-buffer-limited we do not penalize. The retransmission
	 * is just an optimization to fix the idle-time due to the delay before
	 * we wake up the application.
	 */
	if (!penal && sk_stream_memory_free(meta_sk))
		goto retrans;

	/* Half the cwnd of the slow flow */
	mptcp_for_each_tp(tp->mpcb, tp_it) {
		if (tp_it != tp &&
		    TCP_SKB_CB(skb_head)->path_mask & mptcp_pi_to_flag(tp_it->mptcp->path_index)) {
			/* Only update every subflow rtt */
			if (tcp_time_stamp - tp_it->mptcp->last_rbuf_opti < tp_it->srtt >> 3)
				break;

			if ((u64)tp_it->snd_cwnd * tp->srtt <
			    (u64) tp->snd_cwnd * tp_it->srtt) {
				tp_it->snd_cwnd = max(tp_it->snd_cwnd >> 1U, 1U);
				tp_it->snd_ssthresh = max(tp_it->snd_cwnd, 2U);
				tp_it->mptcp->last_rbuf_opti = tcp_time_stamp;
				MPTCP_INC_STATS(sock_net(meta_sk), MPTCP_MIB_RBUF_CWND);
			}
			break;
		}
	}

retrans:

	/* Segment not yet injected into this path? Take it!!! */
	if (!(TCP_SKB_CB(skb_head)->path_mask & mptcp_pi_to_flag(tp->mptcp->path_index))) {
		int do_retrans = 0;
		mptcp_for_each_tp(tp->mpcb, tp_it) {
			if (tp_it != tp &&
			    TCP_SKB_CB(skb_head)->path_mask & mptcp_pi_to_flag(tp_it->mptcp->path_index)) {
				if (tp_it->snd_cwnd <= 4) {
					do_retrans = 1;
					break;
				}

				if (4 * tp->srtt >= tp_it->srtt) {
					do_retrans = 0;
					MPTCP_INC_STATS(sock_net(meta_sk), MPTCP_MIB_RBUF_NO_RTT);
					break;
				} else {
					do_retrans = 1;
				}
			}
		}

		if (do_retrans) {
			MPTCP_INC_STATS(sock_net(meta_sk), MPTCP_MIB_RBUF_REINJECT);
			return skb_head;
		}
	}
	return NULL;
}

int mptcp_write_xmit(struct sock *meta_sk, unsigned int mss_now, int nonagle,
		     int push_one, gfp_t gfp)
{
	struct tcp_sock *meta_tp = tcp_sk(meta_sk), *subtp;
	struct sock *subsk;
	struct mptcp_cb *mpcb = meta_tp->mpcb;
	struct sk_buff *skb;
	unsigned int tso_segs, sent_pkts;
	int cwnd_quota;
	int result;
	int reinject = 0;

	sent_pkts = 0;

	/* Currently mtu-probing is not done in MPTCP */
	if (!push_one && 0) {
		/* Do MTU probing. */
		result = tcp_mtu_probe(meta_sk);
		if (!result) {
			return 0;
		} else if (result > 0) {
			sent_pkts = 1;
		}
	}

	while ((skb = mptcp_next_segment(meta_sk, &reinject))) {
		unsigned int limit;
		struct sk_buff *subskb = NULL;

		if (reinject == 1) {
			if (!after(TCP_SKB_CB(skb)->end_seq, meta_tp->snd_una)) {
				/* Segment already reached the peer, take the next one */
				__skb_unlink(skb, &mpcb->reinject_queue);
				__kfree_skb(skb);
				continue;
			}

			/* Reinjection and it is coming from a subflow? We need
			 * to find out the path-mask from the meta-write-queue
			 * to properly select a subflow.
			 */
			if (!TCP_SKB_CB(skb)->path_mask)
				mptcp_find_and_set_pathmask(meta_sk, skb);
		}

		subsk = get_available_subflow(meta_sk, skb);
		if (!subsk)
			break;
		subtp = tcp_sk(subsk);
		mss_now = tcp_current_mss(subsk);

		/* This must be invoked even if we don't want
		 * to support TSO at the moment
		 */
		tso_segs = tcp_init_tso_segs(meta_sk, skb, mss_now);
		BUG_ON(!tso_segs);

		/* At the moment we do not support tso, hence
		 * tso_segs must be 1
		 */
		BUG_ON(tso_segs != 1);

		/* Since all subsocks are locked before calling the scheduler,
		 * the tcp_send_head should not change.
		 */
		BUG_ON(!reinject && tcp_send_head(meta_sk) != skb);
retry:
		cwnd_quota = tcp_cwnd_test(subtp, skb);
		if (!cwnd_quota) {
			/* May happen, if at the first selection we circumvented
			 * the test due to a DATA_FIN (and got rejected at
			 * tcp_snd_wnd_test), but the reinjected segment is not
			 * a DATA_FIN.
			 */
			BUG_ON(reinject != -1);
			break;
		}

		if (!reinject && unlikely(!tcp_snd_wnd_test(meta_tp, skb, mss_now))) {
			skb = mptcp_rcv_buf_optimization(subsk, 1);
			if (skb) {
				reinject = -1;
				goto retry;
			}
			break;
		}

		if (tso_segs == 1) {
			if (unlikely(!tcp_nagle_test(meta_tp, skb, mss_now,
						     (tcp_skb_is_last(meta_sk, skb) ?
						      nonagle : TCP_NAGLE_PUSH))))
				break;
		} else {
			if (!push_one && tcp_tso_should_defer(meta_sk, skb))
				break;
		}

		limit = mss_now;
		if (!meta_tp->mpc && tso_segs > 1 && !tcp_urg_mode(meta_tp))
			limit = tcp_mss_split_point(meta_sk, skb, mss_now,
						    cwnd_quota);

		if (skb->len > limit &&
		    unlikely(mptso_fragment(meta_sk, skb, limit, mss_now, gfp, reinject)))
			break;

		subskb = mptcp_skb_entail(subsk, skb, reinject);
		if (!subskb)
			break;

		TCP_SKB_CB(subskb)->when = tcp_time_stamp;
		if (unlikely(tcp_transmit_skb(subsk, subskb, 1, gfp))) {
			MPTCP_INC_STATS(sock_net(meta_sk), MPTCP_MIB_BACKPRESSURE);
			mptcp_transmit_skb_failed(subsk, skb, subskb, reinject);
			mpcb->noneligible |= mptcp_pi_to_flag(subtp->mptcp->path_index);
			continue;
		}

		if (!reinject) {
			mptcp_check_sndseq_wrap(meta_tp,
					TCP_SKB_CB(skb)->end_seq -
					TCP_SKB_CB(skb)->seq);
			tcp_event_new_data_sent(meta_sk, skb);
		}
		if (reinject > 0)
			mptcp_mark_reinjected(subsk, skb);

		tcp_minshall_update(meta_tp, mss_now, skb);
		sent_pkts += tcp_skb_pcount(skb);
		tcp_sk(subsk)->mptcp->sent_pkts += tcp_skb_pcount(skb);

		mptcp_sub_event_new_data_sent(subsk, subskb);

		if (push_one)
			break;
	}

	mpcb->noneligible = 0;

	if (likely(sent_pkts)) {
		mptcp_for_each_sk(mpcb, subsk) {
			subtp = tcp_sk(subsk);
			if (subtp->mptcp->sent_pkts) {
				if (inet_csk(subsk)->icsk_ca_state == TCP_CA_Recovery)
					subtp->prr_out += subtp->mptcp->sent_pkts;
				tcp_cwnd_validate(subsk);
				subtp->mptcp->sent_pkts = 0;
			}
		}
		return 0;
	}

	return !meta_tp->packets_out && tcp_send_head(meta_sk);
}

void mptcp_write_space(struct sock *sk)
{
	mptcp_push_pending_frames(mptcp_meta_sk(sk));
}

u32 __mptcp_select_window(struct sock *sk)
{
	struct inet_connection_sock *icsk = inet_csk(sk);
	struct tcp_sock *tp = tcp_sk(sk), *meta_tp = mptcp_meta_tp(tp);
	int mss, free_space, full_space, window;

	/* MSS for the peer's data.  Previous versions used mss_clamp
	 * here.  I don't know if the value based on our guesses
	 * of peer's MSS is better for the performance.  It's more correct
	 * but may be worse for the performance because of rcv_mss
	 * fluctuations.  --SAW  1998/11/1
	 */
	mss = icsk->icsk_ack.rcv_mss;
	free_space = tcp_space(sk);
	full_space = min_t(int, meta_tp->window_clamp,
			tcp_full_space(sk));

	if (mss > full_space)
		mss = full_space;

	if (free_space < (full_space >> 1)) {
		icsk->icsk_ack.quick = 0;

		if (tcp_memory_pressure)
			/* TODO this has to be adapted when we support different
			 * MSS's among the subflows.
			 */
			meta_tp->rcv_ssthresh = min(meta_tp->rcv_ssthresh,
					        4U * meta_tp->advmss);

		if (free_space < mss)
			return 0;
	}

	if (free_space > meta_tp->rcv_ssthresh)
		free_space = meta_tp->rcv_ssthresh;

	/* Don't do rounding if we are using window scaling, since the
	 * scaled window will not line up with the MSS boundary anyway.
	 */
	window = meta_tp->rcv_wnd;
	if (tp->rx_opt.rcv_wscale) {
		window = free_space;

		/* Advertise enough space so that it won't get scaled away.
		 * Import case: prevent zero window announcement if
		 * 1<<rcv_wscale > mss.
		 */
		if (((window >> tp->rx_opt.rcv_wscale) << tp->
		     rx_opt.rcv_wscale) != window)
			window = (((window >> tp->rx_opt.rcv_wscale) + 1)
				  << tp->rx_opt.rcv_wscale);
	} else {
		/* Get the largest window that is a nice multiple of mss.
		 * Window clamp already applied above.
		 * If our current window offering is within 1 mss of the
		 * free space we just keep it. This prevents the divide
		 * and multiply from happening most of the time.
		 * We also don't do any window rounding when the free space
		 * is too small.
		 */
		if (window <= free_space - mss || window > free_space)
			window = (free_space / mss) * mss;
		else if (mss == full_space &&
			 free_space > window + (full_space >> 1))
			window = free_space;
	}

	return window;
}

void mptcp_syn_options(struct sock *sk, struct tcp_out_options *opts,
		       unsigned *remaining)
{
	struct tcp_sock *tp = tcp_sk(sk);

	opts->options |= OPTION_MPTCP;
	if (is_master_tp(tp)) {
		opts->mptcp_options |= OPTION_MP_CAPABLE | OPTION_TYPE_SYN;
		*remaining -= MPTCP_SUB_LEN_CAPABLE_SYN_ALIGN;
		opts->mp_capable.sender_key = tp->mptcp_loc_key;
		opts->dss_csum = sysctl_mptcp_checksum;

		/* We arrive here either when sending a SYN or a
		 * SYN+ACK when in SYN_SENT state (that is, tcp_synack_options
		 * is only called for syn+ack replied by a server, while this
		 * function is called when SYNs are sent by both parties and
		 * are crossed)
		 * Due to this possibility, a slave subsocket may arrive here,
		 * and does not need to set the dataseq options, since
		 * there is no data in the segment
		 */
	} else {
		struct mptcp_cb *mpcb = tp->mpcb;

		opts->mptcp_options |= OPTION_MP_JOIN | OPTION_TYPE_SYN;
		*remaining -= MPTCP_SUB_LEN_JOIN_SYN_ALIGN;
		opts->mp_join_syns.token = mpcb->mptcp_rem_token;
		opts->addr_id = mptcp_get_loc_addrid(mpcb, sk);

		if (!tp->mptcp->mptcp_loc_nonce)
			get_random_bytes(&tp->mptcp->mptcp_loc_nonce, 4);

		opts->mp_join_syns.sender_nonce = tp->mptcp->mptcp_loc_nonce;
	}
}

void mptcp_synack_options(struct request_sock *req,
			  struct tcp_out_options *opts, unsigned *remaining)
{
	struct mptcp_request_sock *mtreq;
	mtreq = mptcp_rsk(req);

	opts->options |= OPTION_MPTCP;
	/* MPCB not yet set - thus it's a new MPTCP-session */
	if (!mtreq->mpcb) {
		opts->mptcp_options |= OPTION_MP_CAPABLE | OPTION_TYPE_SYNACK;
		*remaining -= MPTCP_SUB_LEN_CAPABLE_SYN_ALIGN;
		opts->mp_capable.sender_key = mtreq->mptcp_loc_key;
		opts->dss_csum = sysctl_mptcp_checksum || mtreq->dss_csum;
	} else {
		struct inet_request_sock *ireq = inet_rsk(req);
		int i;

		opts->mptcp_options |= OPTION_MP_JOIN | OPTION_TYPE_SYNACK;
		opts->mp_join_syns.sender_truncated_mac =
				mtreq->mptcp_hash_tmac;
		opts->mp_join_syns.sender_nonce = mtreq->mptcp_loc_nonce;
		opts->addr_id = 0;

		/* Finding Address ID */
		if (req->rsk_ops->family == AF_INET)
			mptcp_for_each_bit_set(mtreq->mpcb->loc4_bits, i) {
				struct mptcp_loc4 *addr =
						&mtreq->mpcb->addr4[i];
				if (addr->addr.s_addr == ireq->loc_addr)
					opts->addr_id = addr->id;
			}
#if IS_ENABLED(CONFIG_IPV6)
		else /* IPv6 */
			mptcp_for_each_bit_set(mtreq->mpcb->loc6_bits, i) {
				struct mptcp_loc6 *addr =
						&mtreq->mpcb->addr6[i];
				if (ipv6_addr_equal(&addr->addr,
						    &inet6_rsk(req)->loc_addr))
					opts->addr_id = addr->id;
			}
#endif /* CONFIG_IPV6 */
		*remaining -= MPTCP_SUB_LEN_JOIN_SYNACK_ALIGN;
	}
}

void mptcp_established_options(struct sock *sk, struct sk_buff *skb,
			       struct tcp_out_options *opts, unsigned *size)
{
	struct tcp_sock *tp = tcp_sk(sk), *meta_tp = mptcp_meta_tp(tp);
	struct mptcp_cb *mpcb = tp->mpcb;
	struct tcp_skb_cb *tcb = skb ? TCP_SKB_CB(skb) : NULL;

	/* In fallback mp_fail-mode, we have to repeat it until the fallback
	 * has been done by the sender
	 */
	if (unlikely(mpcb->send_mp_fail)) {
		opts->options |= OPTION_MPTCP;
		opts->mptcp_options |= OPTION_MP_FAIL;
		opts->data_ack = (__u32)(mpcb->csum_cutoff_seq >> 32);
		opts->data_seq = (__u32)mpcb->csum_cutoff_seq;
		*size += MPTCP_SUB_LEN_FAIL;
		return;
	}

	if (unlikely(tp->send_mp_fclose)) {
		opts->options |= OPTION_MPTCP;
		opts->mptcp_options |= OPTION_MP_FCLOSE;
		opts->mp_capable.receiver_key = mpcb->mptcp_rem_key;
		*size += MPTCP_SUB_LEN_FCLOSE_ALIGN;
		return;
	}

	/* 1. If we are the sender of the infinite-mapping, we need the
	 *    MPTCPHDR_INF-flag, because a retransmission of the
	 *    infinite-announcment still needs the mptcp-option.
	 *
	 *    We need infinite_cutoff_seq, because retransmissions from before
	 *    the infinite-cutoff-moment still need the MPTCP-signalling to stay
	 *    consistent.
	 *
	 * 2. If we are the receiver of the infinite-mapping, we always skip
	 *    mptcp-options, because acknowledgments from before the
	 *    infinite-mapping point have already been sent out.
	 *
	 * I know, the whole infinite-mapping stuff is ugly...
	 *
	 * TODO: Handle wrapped data-sequence numbers
	 *       (even if it's very unlikely)
	 */
	if (mpcb->infinite_mapping && tp->mptcp->fully_established &&
	    ((mpcb->send_infinite_mapping && tcb &&
	      !(tcb->mptcp_flags & MPTCPHDR_INF) &&
	      !before(tcb->seq, tp->mptcp->infinite_cutoff_seq)) ||
	     !mpcb->send_infinite_mapping)) {
		return;
	}

	if (unlikely(tp->mptcp->include_mpc)) {
		opts->options |= OPTION_MPTCP;
		if (is_master_tp(tp)) {
			opts->mptcp_options |= OPTION_MP_CAPABLE |
					       OPTION_TYPE_ACK;
			*size += MPTCP_SUB_LEN_CAPABLE_ACK_ALIGN;
			opts->mp_capable.sender_key = mpcb->mptcp_loc_key;
			opts->mp_capable.receiver_key = mpcb->mptcp_rem_key;
			opts->dss_csum = mpcb->rx_opt.dss_csum;
		} else {
			opts->mptcp_options |= OPTION_MP_JOIN | OPTION_TYPE_ACK;
			*size += MPTCP_SUB_LEN_JOIN_ACK_ALIGN;

			if (skb)
				mptcp_hmac_sha1((u8 *)&mpcb->mptcp_loc_key,
						(u8 *)&mpcb->mptcp_rem_key,
						(u8 *)&tp->mptcp->mptcp_loc_nonce,
						(u8 *)&tp->rx_opt.mptcp_recv_nonce,
						(u32 *)opts->mp_join_ack.sender_mac);
		}
	}

	if (!tp->mptcp_add_addr_ack && !tp->mptcp->include_mpc) {
		opts->options |= OPTION_MPTCP;
		opts->mptcp_options |= OPTION_DATA_ACK;
		/* If !skb, we come from tcp_current_mss and thus we always
		 * assume that the DSS-option will be set for the data-packet.
		 */
		if (skb && !mptcp_is_data_seq(skb)) {
			opts->data_ack = meta_tp->rcv_nxt;

			*size += MPTCP_SUB_LEN_ACK_ALIGN;
		} else {
			opts->data_ack = meta_tp->rcv_nxt;

			/* Doesn't matter, if csum included or not. It will be
			 * either 10 or 12, and thus aligned = 12 */
			*size += MPTCP_SUB_LEN_ACK_ALIGN +
				 MPTCP_SUB_LEN_SEQ_ALIGN;
		}

		*size += MPTCP_SUB_LEN_DSS_ALIGN;
	}

	if (unlikely(tp->mptcp->add_addr4) &&
			MAX_TCP_OPTION_SPACE - *size >=
			MPTCP_SUB_LEN_ADD_ADDR4_ALIGN) {
		int ind = mptcp_find_free_index(~(tp->mptcp->add_addr4));
		opts->options |= OPTION_MPTCP;
		opts->mptcp_options |= OPTION_ADD_ADDR;
		opts->addr4 = &mpcb->addr4[ind];
		if (skb)
			tp->mptcp->add_addr4 &= ~(1 << ind);
		*size += MPTCP_SUB_LEN_ADD_ADDR4_ALIGN;
	} else if (unlikely(tp->mptcp->add_addr6) &&
		 MAX_TCP_OPTION_SPACE - *size >=
		 MPTCP_SUB_LEN_ADD_ADDR6_ALIGN) {
		int ind = mptcp_find_free_index(~(tp->mptcp->add_addr6));
		opts->options |= OPTION_MPTCP;
		opts->mptcp_options |= OPTION_ADD_ADDR;
		opts->addr6 = &mpcb->addr6[ind];
		if (skb)
			tp->mptcp->add_addr6 &= ~(1 << ind);
		*size += MPTCP_SUB_LEN_ADD_ADDR6_ALIGN;
	} else if (unlikely(mpcb->remove_addrs) &&
		   MAX_TCP_OPTION_SPACE - *size >=
		   mptcp_sub_len_remove_addr_align(mpcb->remove_addrs)) {
		opts->options |= OPTION_MPTCP;
		opts->mptcp_options |= OPTION_REMOVE_ADDR;
		opts->remove_addrs = mpcb->remove_addrs;
		*size += mptcp_sub_len_remove_addr_align(opts->remove_addrs);
		if (skb)
			mpcb->remove_addrs = 0;
	} else if (!(opts->mptcp_options & OPTION_MP_CAPABLE) &&
		   !(opts->mptcp_options & OPTION_MP_JOIN) &&
		   ((unlikely(tp->mptcp->add_addr6) &&
		     MAX_TCP_OPTION_SPACE - *size <=
		     MPTCP_SUB_LEN_ADD_ADDR6_ALIGN) ||
		    (unlikely(tp->mptcp->add_addr4) &&
		     MAX_TCP_OPTION_SPACE - *size >=
		     MPTCP_SUB_LEN_ADD_ADDR4_ALIGN))) {
		mptcp_debug("no space for add addr. unsent IPv4: %#x,IPv6: %#x\n",
				tp->mptcp->add_addr4, tp->mptcp->add_addr6);
		tp->mptcp_add_addr_ack = 1;
		tcp_send_ack(sk);
		tp->mptcp_add_addr_ack = 0;
	}

	if (unlikely(tp->mptcp->send_mp_prio) &&
	    MAX_TCP_OPTION_SPACE - *size >= MPTCP_SUB_LEN_PRIO_ALIGN) {
		opts->options |= OPTION_MPTCP;
		opts->mptcp_options |= OPTION_MP_PRIO;
		if (skb)
			tp->mptcp->send_mp_prio = 0;
		*size += MPTCP_SUB_LEN_PRIO_ALIGN;
	}

	if (skb)
		tp->mptcp->include_mpc = 0;

	return;
}

void mptcp_options_write(__be32 *ptr, struct tcp_sock *tp,
			 struct tcp_out_options *opts,
			 struct sk_buff *skb)
{
	if (unlikely(OPTION_MP_CAPABLE & opts->mptcp_options)) {
		struct mp_capable *mpc = (struct mp_capable *) ptr;

		mpc->kind = TCPOPT_MPTCP;

		if ((OPTION_TYPE_SYN & opts->mptcp_options) ||
		    (OPTION_TYPE_SYNACK & opts->mptcp_options)) {
			mpc->sender_key = opts->mp_capable.sender_key;
			mpc->len = MPTCP_SUB_LEN_CAPABLE_SYN;
			ptr += MPTCP_SUB_LEN_CAPABLE_SYN_ALIGN >> 2;
		} else if (OPTION_TYPE_ACK & opts->mptcp_options) {
			mpc->sender_key = opts->mp_capable.sender_key;
			mpc->receiver_key = opts->mp_capable.receiver_key;
			mpc->len = MPTCP_SUB_LEN_CAPABLE_ACK;
			ptr += MPTCP_SUB_LEN_CAPABLE_ACK_ALIGN >> 2;
		}

		mpc->sub = MPTCP_SUB_CAPABLE;
		mpc->ver = 0;
		mpc->c = opts->dss_csum ? 1 : 0;
		mpc->rsv = 0;
		mpc->s = 1;
	}

	if (unlikely(OPTION_MP_JOIN & opts->mptcp_options)) {
		struct mp_join *mpj = (struct mp_join *) ptr;

		mpj->kind = TCPOPT_MPTCP;
		mpj->sub = MPTCP_SUB_JOIN;
		mpj->rsv = 0;
		mpj->addr_id = opts->addr_id;

		if (OPTION_TYPE_SYN & opts->mptcp_options) {
			mpj->len = MPTCP_SUB_LEN_JOIN_SYN;
			mpj->u.syn.token = opts->mp_join_syns.token;
			mpj->u.syn.nonce = opts->mp_join_syns.sender_nonce;
			mpj->b = tp->mptcp->low_prio;
			ptr += MPTCP_SUB_LEN_JOIN_SYN_ALIGN >> 2;
		} else if (OPTION_TYPE_SYNACK & opts->mptcp_options) {
			mpj->len = MPTCP_SUB_LEN_JOIN_SYNACK;
			mpj->u.synack.mac =
				opts->mp_join_syns.sender_truncated_mac;
			mpj->u.synack.nonce = opts->mp_join_syns.sender_nonce;
			mpj->b = tp->mptcp->low_prio;
			ptr += MPTCP_SUB_LEN_JOIN_SYNACK_ALIGN >> 2;
		} else if (OPTION_TYPE_ACK & opts->mptcp_options) {
			mpj->len = MPTCP_SUB_LEN_JOIN_ACK;
			memcpy(mpj->u.ack.mac,
					opts->mp_join_ack.sender_mac, 20);
			ptr += MPTCP_SUB_LEN_JOIN_ACK_ALIGN >> 2;
		}
	}
	if (unlikely(OPTION_ADD_ADDR & opts->mptcp_options)) {
		struct mp_add_addr *mpadd = (struct mp_add_addr *) ptr;

		mpadd->kind = TCPOPT_MPTCP;
		if (opts->addr4) {
			mpadd->len = MPTCP_SUB_LEN_ADD_ADDR4;
			mpadd->sub = MPTCP_SUB_ADD_ADDR;
			mpadd->ipver = 4;
			mpadd->addr_id = opts->addr4->id;
			mpadd->u.v4.addr = opts->addr4->addr;
			ptr += MPTCP_SUB_LEN_ADD_ADDR4_ALIGN >> 2;
		} else if (opts->addr6) {
			mpadd->len = MPTCP_SUB_LEN_ADD_ADDR6;
			mpadd->sub = MPTCP_SUB_ADD_ADDR;
			mpadd->ipver = 6;
			mpadd->addr_id = opts->addr6->id;
			memcpy(&mpadd->u.v6.addr, &opts->addr6->addr,
			       sizeof(mpadd->u.v6.addr));
			ptr += MPTCP_SUB_LEN_ADD_ADDR6_ALIGN >> 2;
		} else {
			BUG();
		}
	}
	if (unlikely(OPTION_REMOVE_ADDR & opts->mptcp_options)) {
		struct mp_remove_addr *mprem = (struct mp_remove_addr *) ptr;
		u8 *addrs_id;
		int id, len, len_align;

		len = mptcp_sub_len_remove_addr(opts->remove_addrs);
		len_align = mptcp_sub_len_remove_addr_align(opts->remove_addrs);

		mprem->kind = TCPOPT_MPTCP;
		mprem->len = len;
		mprem->sub = MPTCP_SUB_REMOVE_ADDR;
		mprem->rsv = 0;
		addrs_id = &mprem->addrs_id;

		mptcp_for_each_bit_set(opts->remove_addrs, id)
			*(addrs_id++) = id;

		/* Fill the rest with NOP's */
		if (len_align > len) {
			int i;
			for (i = 0; i < len_align - len; i++)
				*(addrs_id++) = TCPOPT_NOP;
		}

		ptr += len_align >> 2;
	}
	if (unlikely(OPTION_MP_FAIL & opts->mptcp_options)) {
		struct mp_fail *mpfail = (struct mp_fail *) ptr;

		mpfail->kind = TCPOPT_MPTCP;
		mpfail->len = MPTCP_SUB_LEN_FAIL;
		mpfail->sub = MPTCP_SUB_FAIL;
		mpfail->rsv1 = 0;
		mpfail->rsv2 = 0;
		mpfail->data_seq = htonll(((u64)opts->data_ack << 32) | opts->data_seq);

		ptr += MPTCP_SUB_LEN_FAIL_ALIGN >> 2;
	}
	if (unlikely(OPTION_MP_FCLOSE & opts->mptcp_options)) {
		struct mp_fclose *mpfclose = (struct mp_fclose *) ptr;

		mpfclose->kind = TCPOPT_MPTCP;
		mpfclose->len = MPTCP_SUB_LEN_FCLOSE;
		mpfclose->sub = MPTCP_SUB_FCLOSE;
		mpfclose->rsv1 = 0;
		mpfclose->rsv2 = 0;
		mpfclose->key = opts->mp_capable.receiver_key;

		ptr += MPTCP_SUB_LEN_FCLOSE_ALIGN >> 2;
	}

	if (OPTION_DATA_ACK & opts->mptcp_options) {
		if (!mptcp_is_data_seq(skb)) {
			struct mp_dss *mdss = (struct mp_dss *) ptr;

			mdss->kind = TCPOPT_MPTCP;
			mdss->sub = MPTCP_SUB_DSS;
			mdss->rsv1 = 0;
			mdss->rsv2 = 0;
			mdss->F = 0;
			mdss->m = 0;
			mdss->M = 0;
			mdss->a = 0;
			mdss->A = 1;
			mdss->len = mptcp_sub_len_dss(mdss, tp->mpcb->rx_opt.dss_csum);

			ptr++;
			*ptr++ = htonl(opts->data_ack);
		} else {
			/**** Just update the data_ack ****/

			/* Get pointer to data_ack-field. MPTCP is always at
			 * the end of the TCP-options.
			 */
			/* TODO if we allow sending 64-bit dseq's we have to change "16" */
			__be32 *dack = (__be32 *)(skb->data + (tcp_hdr(skb)->doff << 2) - 16);

			*dack = htonl(opts->data_ack);
		}
	}
	if (unlikely(OPTION_MP_PRIO & opts->mptcp_options)) {
		struct mp_prio *mpprio = (struct mp_prio *)ptr;

		mpprio->kind = TCPOPT_MPTCP;
		mpprio->len = MPTCP_SUB_LEN_PRIO;
		mpprio->sub = MPTCP_SUB_PRIO;
		mpprio->rsv = 0;
		mpprio->b = tp->mptcp->low_prio;
		mpprio->addr_id = TCPOPT_NOP;

		ptr += MPTCP_SUB_LEN_PRIO_ALIGN >> 2;
	}
}

/**
 * Returns the next segment to be sent from the mptcp meta-queue.
 * (chooses the reinject queue if any segment is waiting in it, otherwise,
 * chooses the normal write queue).
 * Sets *@reinject to 1 if the returned segment comes from the
 * reinject queue. Sets it to 0 if it is the regular send-head of the meta-sk,
 * and sets it to -1 if it is a meta-level retransmission to optimize the
 * receive-buffer.
 */
struct sk_buff *mptcp_next_segment(struct sock *meta_sk, int *reinject)
{
	struct mptcp_cb *mpcb = tcp_sk(meta_sk)->mpcb;
	struct sk_buff *skb = NULL;
	if (reinject)
		*reinject = 0;

	/* If we are in fallback-mode, just take from the meta-send-queue */
	if (mpcb->infinite_mapping || mpcb->send_infinite_mapping)
		return tcp_send_head(meta_sk);

	skb = skb_peek(&mpcb->reinject_queue);

	if (skb) {
		if (reinject)
			*reinject = 1;
	} else {
		skb = tcp_send_head(meta_sk);

		if (!skb && meta_sk->sk_write_pending &&
		    sk_stream_wspace(meta_sk) < sk_stream_min_wspace(meta_sk)) {
			struct sock *subsk = get_available_subflow(meta_sk, NULL);
			if (!subsk)
				return NULL;

			skb = mptcp_rcv_buf_optimization(subsk, 0);
			if (skb && reinject)
				*reinject = -1;
		}
	}
	return skb;
}

/* Sends the datafin */
void mptcp_send_fin(struct sock *meta_sk)
{
	struct tcp_sock *meta_tp = tcp_sk(meta_sk);
	struct sk_buff *skb = tcp_write_queue_tail(meta_sk);
	int mss_now;

	if ((1 << meta_sk->sk_state) & (TCPF_CLOSE_WAIT | TCPF_LAST_ACK))
		meta_tp->mpcb->passive_close = 1;

	/* Optimization, tack on the FIN if we have a queue of
	 * unsent frames.  But be careful about outgoing SACKS
	 * and IP options.
	 */
	mss_now = mptcp_current_mss(meta_sk);

	if (tcp_send_head(meta_sk) != NULL) {
		TCP_SKB_CB(skb)->mptcp_flags |= MPTCPHDR_FIN;
		TCP_SKB_CB(skb)->end_seq++;
		meta_tp->write_seq++;
	} else {
		/* Socket is locked, keep trying until memory is available. */
		for (;;) {
			skb = alloc_skb_fclone(MAX_TCP_HEADER,
					       meta_sk->sk_allocation);
			if (skb)
				break;
			yield();
		}
		/* Reserve space for headers and prepare control bits. */
		skb_reserve(skb, MAX_TCP_HEADER);

		tcp_init_nondata_skb(skb, meta_tp->write_seq, TCPHDR_ACK);
		TCP_SKB_CB(skb)->end_seq++;
		TCP_SKB_CB(skb)->mptcp_flags |= MPTCPHDR_FIN | MPTCPHDR_SEQ;
		tcp_queue_skb(meta_sk, skb);
	}
	__tcp_push_pending_frames(meta_sk, mss_now, TCP_NAGLE_OFF);
}

void mptcp_send_active_reset(struct sock *meta_sk, gfp_t priority)
{
	struct tcp_sock *meta_tp = tcp_sk(meta_sk);
	struct mptcp_cb *mpcb = meta_tp->mpcb;
	struct sock *sk = NULL, *sk_it = NULL, *tmpsk;

	if (!mpcb->cnt_subflows)
		return;

	/* First - select a socket */

	/* Socket already selected? */
	mptcp_for_each_sk(mpcb, sk_it) {
		if (tcp_sk(sk_it)->send_mp_fclose) {
			sk = sk_it;
			goto found;
		}
	}

	sk = mptcp_select_ack_sock(meta_sk, 0);
	/* May happen if no subflow is in an appropriate state */
	if (!sk)
		return;
	tcp_sk(sk)->send_mp_fclose = 1;

	/** Reset all other subflows */

found:
	/* tcp_done must be handled with bh disabled */
	if (!in_serving_softirq())
		local_bh_disable();
	mptcp_for_each_sk_safe(mpcb, sk_it, tmpsk) {
		if (tcp_sk(sk_it)->send_mp_fclose)
			continue;

		sk_it->sk_err = ECONNRESET;
		tcp_send_active_reset(sk_it, GFP_ATOMIC);
		mptcp_sub_force_close(sk_it);
	}
	if (!in_serving_softirq())
		local_bh_enable();

	tcp_send_ack(sk);

	if (!meta_tp->send_mp_fclose) {
		struct inet_connection_sock *meta_icsk = inet_csk(meta_sk);

		meta_icsk->icsk_rto = min(inet_csk(sk)->icsk_rto, TCP_RTO_MAX);
		inet_csk_reset_xmit_timer(meta_sk, ICSK_TIME_RETRANS,
					  meta_icsk->icsk_rto, TCP_RTO_MAX);
	}

	meta_tp->send_mp_fclose = 1;
}

void mptcp_send_reset(struct sock *sk, struct sk_buff *skb)
{
	skb_dst_set(skb, sk_dst_get(sk));
	if (sk->sk_family == AF_INET)
		tcp_v4_send_reset(sk, skb);
#if IS_ENABLED(CONFIG_IPV6)
	else if (sk->sk_family == AF_INET6)
		tcp_v6_send_reset(sk, skb);
#endif

	mptcp_sub_force_close(sk);
}

void mptcp_ack_retransmit_timer(struct sock *sk)
{
	struct sk_buff *skb;
	struct tcp_sock *tp = tcp_sk(sk);
	struct inet_connection_sock *icsk = inet_csk(sk);

	if (inet_csk(sk)->icsk_af_ops->rebuild_header(sk))
		goto out; /* Routing failure or similar */

	skb = alloc_skb(MAX_TCP_HEADER, GFP_ATOMIC);
	if (skb == NULL) {
		sk_reset_timer(sk, &tp->mptcp->mptcp_ack_timer,
			       jiffies + icsk->icsk_rto);
		return;
	}

	/* Reserve space for headers and prepare control bits */
	skb_reserve(skb, MAX_TCP_HEADER);
	tcp_init_nondata_skb(skb, tp->snd_una, TCPHDR_ACK);

	tp->mptcp->include_mpc = 1;
	TCP_SKB_CB(skb)->when = tcp_time_stamp;
	if (tcp_transmit_skb(sk, skb, 0, GFP_ATOMIC) > 0) {
		/* Retransmission failed because of local congestion,
		 * do not backoff. */
		if (!icsk->icsk_retransmits)
			icsk->icsk_retransmits = 1;
		sk_reset_timer(sk, &tp->mptcp->mptcp_ack_timer,
			       jiffies + icsk->icsk_rto);
		return;
	}

out:
	icsk->icsk_retransmits++;
	if (icsk->icsk_retransmits == sysctl_tcp_retries1 + 1) {
		sk_stop_timer(sk, &tp->mptcp->mptcp_ack_timer);
		tcp_send_active_reset(sk, GFP_ATOMIC);
		mptcp_sub_force_close(sk);
		return;
	}

	icsk->icsk_rto = min(icsk->icsk_rto << 1, TCP_RTO_MAX);
	sk_reset_timer(sk, &tp->mptcp->mptcp_ack_timer,
		       jiffies + icsk->icsk_rto);
}

void mptcp_ack_handler(unsigned long data)
{
	struct sock *sk = (struct sock *)data;
	struct sock *meta_sk = mptcp_meta_sk(sk);

	bh_lock_sock(meta_sk);
	if (sock_owned_by_user(meta_sk)) {
		/* Try again later */
		sk_reset_timer(sk, &tcp_sk(sk)->mptcp->mptcp_ack_timer,
			       jiffies + (HZ / 20));
		goto out_unlock;
	}

	if (sk->sk_state == TCP_CLOSE)
		goto out_unlock;

	mptcp_ack_retransmit_timer(sk);

	sk_mem_reclaim(sk);

out_unlock:
	bh_unlock_sock(meta_sk);
	sock_put(sk);
}

/* Similar to tcp_retransmit_skb
 *
 * The diff is that we handle the retransmission-stats (retrans_stamp) at the
 * meta-level.
 */
static int mptcp_retransmit_skb(struct sock *sk, struct sk_buff *skb)
{
	struct sock *meta_sk = mptcp_meta_sk(sk);
	struct tcp_sock *tp = tcp_sk(sk), *meta_tp = tcp_sk(meta_sk);
	struct inet_connection_sock *icsk = inet_csk(sk);
	unsigned int cur_mss;
	int err;

	/* Inconslusive MTU probe */
	if (icsk->icsk_mtup.probe_size) {
		icsk->icsk_mtup.probe_size = 0;
	}

	/* Do not sent more than we queued. 1/4 is reserved for possible
	 * copying overhead: fragmentation, tunneling, mangling etc.
	 *
	 * This is a meta-retransmission thus we check on the meta-socket.
	 */
	if (atomic_read(&meta_sk->sk_wmem_alloc) >
	    min(meta_sk->sk_wmem_queued + (meta_sk->sk_wmem_queued >> 2), meta_sk->sk_sndbuf)) {
		return -EAGAIN;
	}

	if (before(TCP_SKB_CB(skb)->seq, tp->snd_una)) {
		if (before(TCP_SKB_CB(skb)->end_seq, tp->snd_una))
			BUG();
		if (tcp_trim_head(sk, skb, tp->snd_una - TCP_SKB_CB(skb)->seq))
			return -ENOMEM;
	}

	if (inet_csk(sk)->icsk_af_ops->rebuild_header(sk))
		return -EHOSTUNREACH; /* Routing failure or similar. */

	cur_mss = tcp_current_mss(sk);

	/* If receiver has shrunk his window, and skb is out of
	 * new window, do not retransmit it. The exception is the
	 * case, when window is shrunk to zero. In this case
	 * our retransmit serves as a zero window probe.
	 */
	if (!before(TCP_SKB_CB(skb)->seq, tcp_wnd_end(tp)) &&
	    TCP_SKB_CB(skb)->seq != tp->snd_una)
		return -EAGAIN;

	if (skb->len > cur_mss) {
		if (mptcp_fragment(sk, skb, cur_mss, cur_mss, 0))
			return -ENOMEM; /* We'll try again later. */
	} else {
		int oldpcount = tcp_skb_pcount(skb);

		if (unlikely(oldpcount > 1)) {
			tcp_init_tso_segs(sk, skb, cur_mss);
			tcp_adjust_pcount(sk, skb, oldpcount - tcp_skb_pcount(skb));
		}
	}

	/* Diff to tcp_retransmit_skb */

	/* Some Solaris stacks overoptimize and ignore the FIN on a
	 * retransmit when old data is attached.  So strip it off
	 * since it is cheap to do so and saves bytes on the network.
	 */
	if (skb->len > 0 &&
	    (TCP_SKB_CB(skb)->tcp_flags & TCPHDR_FIN) &&
	    tp->snd_una == (TCP_SKB_CB(skb)->end_seq - 1)) {
		if (!pskb_trim(skb, 0)) {
			/* Reuse, even though it does some unnecessary work */
			tcp_init_nondata_skb(skb, TCP_SKB_CB(skb)->end_seq - 1,
					     TCP_SKB_CB(skb)->tcp_flags);
			skb->ip_summed = CHECKSUM_NONE;
		}
	}


	TCP_SKB_CB(skb)->when = tcp_time_stamp;
	err = tcp_transmit_skb(sk, skb, 1, GFP_ATOMIC);
	if (err == 0) {
		/* Update global TCP statistics. */
		TCP_INC_STATS(sock_net(meta_sk), TCP_MIB_RETRANSSEGS);

		/* Diff to tcp_retransmit_skb */

		/* Save stamp of the first retransmit. */
		if (!meta_tp->retrans_stamp)
			meta_tp->retrans_stamp = TCP_SKB_CB(skb)->when;
	}
	return err;
}

/* Similar to tcp_retransmit_timer
 *
 * The diff is that we have to handle retransmissions of the FAST_CLOSE-message
 * and that we don't have an srtt estimation at the meta-level.
 */
void mptcp_retransmit_timer(struct sock *meta_sk)
{
	struct sock *sk;
	struct tcp_sock *meta_tp = tcp_sk(meta_sk);
	struct mptcp_cb *mpcb = meta_tp->mpcb;
	struct inet_connection_sock *meta_icsk = inet_csk(meta_sk);
	struct sk_buff *subskb;
	int err;

	if (unlikely(meta_tp->send_mp_fclose))
		goto send_mp_fclose;

	/* In fallback, retransmission is handled at the subflow-level */
	if (!meta_tp->packets_out ||
	    mpcb->infinite_mapping || mpcb->send_infinite_mapping)
		return;

	WARN_ON(tcp_write_queue_empty(meta_sk));

	if (!meta_tp->snd_wnd && !sock_flag(meta_sk, SOCK_DEAD) &&
	    !((1 << meta_sk->sk_state) & (TCPF_SYN_SENT | TCPF_SYN_RECV))) {
		/* Receiver dastardly shrinks window. Our retransmits
		 * become zero probes, but we should not timeout this
		 * connection. If the socket is an orphan, time it out,
		 * we cannot allow such beasts to hang infinitely.
		 */
		struct inet_sock *meta_inet = inet_sk(meta_sk);
		if (meta_sk->sk_family == AF_INET) {
			LIMIT_NETDEBUG(KERN_DEBUG "TCP: Peer %pI4:%u/%u unexpectedly shrunk window %u:%u (repaired)\n",
			       &meta_inet->inet_daddr, ntohs(meta_inet->inet_dport),
			       meta_inet->inet_num, meta_tp->snd_una, meta_tp->snd_nxt);
		}
#if IS_ENABLED(CONFIG_IPV6)
		else if (meta_sk->sk_family == AF_INET6) {
			struct ipv6_pinfo *np = inet6_sk(meta_sk);
			LIMIT_NETDEBUG(KERN_DEBUG "TCP: Peer %pI6:%u/%u unexpectedly shrunk window %u:%u (repaired)\n",
			       &np->daddr, ntohs(meta_inet->inet_dport),
			       meta_inet->inet_num, meta_tp->snd_una, meta_tp->snd_nxt);
		}
#endif
		if (tcp_time_stamp - meta_tp->rcv_tstamp > TCP_RTO_MAX) {
			tcp_write_err(meta_sk);
			return;
		}

		sk = get_available_subflow(meta_sk, tcp_write_queue_head(meta_sk));
		if (!sk)
			goto out_reset_timer;

		subskb = mptcp_skb_entail(sk, tcp_write_queue_head(meta_sk), -1);
		if (!subskb)
			goto out_reset_timer;
		err = mptcp_retransmit_skb(sk, subskb);
		if (!err) {
			NET_INC_STATS(sock_net(meta_sk), MPTCP_MIB_META_RETR);
			mptcp_sub_event_new_data_sent(sk, subskb);
		} else {
			mptcp_transmit_skb_failed(sk, tcp_write_queue_head(meta_sk), subskb, 0);
		}
		__sk_dst_reset(meta_sk);
		goto out_reset_timer;
	}

	if (tcp_write_timeout(meta_sk))
		return;

	if (meta_icsk->icsk_retransmits == 0)
		NET_INC_STATS(sock_net(meta_sk), MPTCP_MIB_META_RTO);

	sk = get_available_subflow(meta_sk, tcp_write_queue_head(meta_sk));
	if (!sk)
		goto out_reset_timer;

	subskb = mptcp_skb_entail(sk, tcp_write_queue_head(meta_sk), -1);
	if (!subskb)
		goto out_reset_timer;
	err = mptcp_retransmit_skb(sk, subskb);
	if (err > 0) {
		/* Retransmission failed because of local congestion,
		 * do not backoff.
		 */
		if (!meta_icsk->icsk_retransmits)
			meta_icsk->icsk_retransmits = 1;
		inet_csk_reset_xmit_timer(meta_sk, ICSK_TIME_RETRANS,
					  min(meta_icsk->icsk_rto, TCP_RESOURCE_PROBE_INTERVAL),
					  TCP_RTO_MAX);
		return;
	}
	if (!err) {
		NET_INC_STATS(sock_net(meta_sk), MPTCP_MIB_META_RETR);
		mptcp_sub_event_new_data_sent(sk, subskb);
	} else {
		mptcp_transmit_skb_failed(sk, tcp_write_queue_head(meta_sk), subskb, 0);
	}

	/* Increase the timeout each time we retransmit.  Note that
	 * we do not increase the rtt estimate.  rto is initialized
	 * from rtt, but increases here.  Jacobson (SIGCOMM 88) suggests
	 * that doubling rto each time is the least we can get away with.
	 * In KA9Q, Karn uses this for the first few times, and then
	 * goes to quadratic.  netBSD doubles, but only goes up to *64,
	 * and clamps at 1 to 64 sec afterwards.  Note that 120 sec is
	 * defined in the protocol as the maximum possible RTT.  I guess
	 * we'll have to use something other than TCP to talk to the
	 * University of Mars.
	 *
	 * PAWS allows us longer timeouts and large windows, so once
	 * implemented ftp to mars will work nicely. We will have to fix
	 * the 120 second clamps though!
	 */
	meta_icsk->icsk_backoff++;
	meta_icsk->icsk_retransmits++;

out_reset_timer:
	/* If stream is thin, use linear timeouts. Since 'icsk_backoff' is
	 * used to reset timer, set to 0. Recalculate 'icsk_rto' as this
	 * might be increased if the stream oscillates between thin and thick,
	 * thus the old value might already be too high compared to the value
	 * set by 'tcp_set_rto' in tcp_input.c which resets the rto without
	 * backoff. Limit to TCP_THIN_LINEAR_RETRIES before initiating
	 * exponential backoff behaviour to avoid continue hammering
	 * linear-timeout retransmissions into a black hole
	 */
	if (meta_sk->sk_state == TCP_ESTABLISHED &&
	    (meta_tp->thin_lto || sysctl_tcp_thin_linear_timeouts) &&
	    tcp_stream_is_thin(meta_tp) &&
	    meta_icsk->icsk_retransmits <= TCP_THIN_LINEAR_RETRIES) {
		meta_icsk->icsk_backoff = 0;
		/* We cannot do the same as in tcp_write_timer because the
		 * srtt is not set here.
		 */
		mptcp_set_rto(meta_sk);
	} else {
		/* Use normal (exponential) backoff */
		meta_icsk->icsk_rto = min(meta_icsk->icsk_rto << 1, TCP_RTO_MAX);
	}
	inet_csk_reset_xmit_timer(meta_sk, ICSK_TIME_RETRANS, meta_icsk->icsk_rto, TCP_RTO_MAX);
	if (retransmits_timed_out(meta_sk, sysctl_tcp_retries1 + 1, 0, 0))
		__sk_dst_reset(meta_sk);

	return;

send_mp_fclose:
	mptcp_send_active_reset(meta_sk, GFP_ATOMIC);

	goto out_reset_timer;
}

/* Modify values to an mptcp-level for the initial window of new subflows */
void mptcp_select_initial_window(int *__space, __u32 *window_clamp,
			         const struct sock *sk)
{
	struct sock *meta_sk = mptcp_meta_sk(sk);

	/* If the user has set a limit - take this one. Else we take the
	 * maximum. Per-destination metrics don't make sense as the window
	 * is at the meta-level.
	 */
	if (meta_sk->sk_userlocks & SOCK_RCVBUF_LOCK)
		*window_clamp = tcp_full_space(meta_sk);
	else
		*window_clamp = (65535 << 14);

	*__space = tcp_space(meta_sk);
}

unsigned int mptcp_current_mss(struct sock *meta_sk)
{
	unsigned int mss = 0;
	struct sock *sk;

	mptcp_for_each_sk(tcp_sk(meta_sk)->mpcb, sk) {
		int this_mss;

		if (!mptcp_sk_can_send(sk))
			continue;

		this_mss = tcp_current_mss(sk);
		if (this_mss > mss)
			mss = this_mss;
	}

	/* If no subflow is available, we take a default-mss from the
	 * meta-socket.
	 */
	if (!mss)
		mss = tcp_current_mss(meta_sk);

	return mss;
}

int mptcp_select_size(const struct sock *meta_sk)
{
	int mss = 65536; /* We look for the smalles MSS */
	struct sock *sk;

	mptcp_for_each_sk(tcp_sk(meta_sk)->mpcb, sk) {
		int this_mss;

		if (!mptcp_sk_can_send(sk))
			continue;

		this_mss = tcp_sk(sk)->mss_cache;
		if (this_mss < mss)
			mss = this_mss;
	}

	if (mss == 65536)
		mss = tcp_sk(meta_sk)->mss_cache;

	return mss;
}<|MERGE_RESOLUTION|>--- conflicted
+++ resolved
@@ -290,13 +290,11 @@
 	struct tcp_sock *tp = tcp_sk(sk);
 	struct sock *meta_sk = tp->meta_sk;
 
-<<<<<<< HEAD
-	MPTCP_INC_STATS(sock_net(meta_sk), MPTCP_MIB_DATA_REINJECT);
-=======
 	/* It has already been closed - there is really no point in reinjecting */
 	if (meta_sk->sk_state == TCP_CLOSE)
 		return;
->>>>>>> 2457b0bc
+
+	MPTCP_INC_STATS(sock_net(meta_sk), MPTCP_MIB_DATA_REINJECT);
 
 	skb_queue_walk_safe(&sk->sk_write_queue, skb_it, tmp) {
 		struct tcp_skb_cb *tcb = TCP_SKB_CB(skb_it);
