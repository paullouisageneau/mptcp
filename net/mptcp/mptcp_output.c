--- conflicted
+++ resolved
@@ -1987,6 +1987,7 @@
 	if (err == 0) {
 		/* Update global TCP statistics. */
 		TCP_INC_STATS(sock_net(meta_sk), TCP_MIB_RETRANSSEGS);
+		NET_INC_STATS(sock_net(meta_sk), MPTCP_MIB_META_RETR);
 
 		/* Diff to tcp_retransmit_skb */
 
@@ -2096,15 +2097,6 @@
 					  TCP_RTO_MAX);
 		return;
 	}
-<<<<<<< HEAD
-	if (!err) {
-		NET_INC_STATS(sock_net(meta_sk), MPTCP_MIB_META_RETR);
-		mptcp_sub_event_new_data_sent(sk, subskb);
-	} else {
-		mptcp_transmit_skb_failed(sk, tcp_write_queue_head(meta_sk), subskb, 0);
-	}
-=======
->>>>>>> 140e4521
 
 	/* Increase the timeout each time we retransmit.  Note that
 	 * we do not increase the rtt estimate.  rto is initialized
