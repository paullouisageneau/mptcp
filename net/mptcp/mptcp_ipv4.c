/*
 *	MPTCP implementation - IPv4-specific functions
 *
 *	Initial Design & Implementation:
 *	Sébastien Barré <sebastien.barre@uclouvain.be>
 *
 *	Current Maintainer:
 *	Christoph Paasch <christoph.paasch@uclouvain.be>
 *
 *	Additional authors:
 *	Jaakko Korkeaniemi <jaakko.korkeaniemi@aalto.fi>
 *	Gregory Detal <gregory.detal@uclouvain.be>
 *	Fabien Duchêne <fabien.duchene@uclouvain.be>
 *	Andreas Seelinger <Andreas.Seelinger@rwth-aachen.de>
 *	Lavkesh Lahngir <lavkesh51@gmail.com>
 *	Andreas Ripke <ripke@neclab.eu>
 *	Vlad Dogaru <vlad.dogaru@intel.com>
 *	Octavian Purdila <octavian.purdila@intel.com>
 *	John Ronan <jronan@tssg.org>
 *	Catalin Nicutar <catalin.nicutar@gmail.com>
 *	Brandon Heller <brandonh@stanford.edu>
 *
 *
 *	This program is free software; you can redistribute it and/or
 *      modify it under the terms of the GNU General Public License
 *      as published by the Free Software Foundation; either version
 *      2 of the License, or (at your option) any later version.
 */

#include <linux/export.h>
#include <linux/ip.h>
#include <linux/list.h>
#include <linux/skbuff.h>
#include <linux/spinlock.h>
#include <linux/tcp.h>

#include <net/inet_common.h>
#include <net/inet_connection_sock.h>
#include <net/mptcp.h>
#include <net/mptcp_pm.h>
#include <net/mptcp_v4.h>
#include <net/mptcp_v6.h>
#include <net/request_sock.h>
#include <net/tcp.h>

static void mptcp_v4_reqsk_destructor(struct request_sock *req)
{
	mptcp_reqsk_destructor(req);

	kfree(inet_rsk(req)->opt);
}

struct request_sock_ops mptcp_request_sock_ops __read_mostly = {
	.family		=	PF_INET,
	.obj_size	=	sizeof(struct mptcp_request_sock),
	.rtx_syn_ack	=	tcp_v4_rtx_synack,
	.send_ack	=	tcp_v4_reqsk_send_ack,
	.destructor	=	mptcp_v4_reqsk_destructor,
	.send_reset	=	tcp_v4_send_reset,
	.syn_ack_timeout =	tcp_syn_ack_timeout,
};

static void mptcp_v4_reqsk_queue_hash_add(struct request_sock *req,
					  unsigned long timeout)
{
	struct inet_connection_sock *meta_icsk = inet_csk(mptcp_rsk(req)->mpcb->meta_sk);
	struct listen_sock *lopt = meta_icsk->icsk_accept_queue.listen_opt;
	const u32 h_local = inet_synq_hash(inet_rsk(req)->rmt_addr,
					   inet_rsk(req)->rmt_port,
					   lopt->hash_rnd,
					   lopt->nr_table_entries);
	const u32 h_global = inet_synq_hash(inet_rsk(req)->rmt_addr,
					    inet_rsk(req)->rmt_port,
					    0,
					    MPTCP_HASH_SIZE);
	spin_lock_bh(&mptcp_reqsk_hlock);
	reqsk_queue_hash_req(&meta_icsk->icsk_accept_queue,
			     h_local, req, timeout);
	list_add(&mptcp_rsk(req)->collide_tuple, &mptcp_reqsk_htb[h_global]);
	lopt->qlen++;
	spin_unlock_bh(&mptcp_reqsk_hlock);
}

/* from mptcp_v4_join_request() */
static void mptcp_v4_join_request_short(struct sock *meta_sk,
					struct sk_buff *skb,
					struct tcp_options_received *tmp_opt)
{
	struct mptcp_cb *mpcb = tcp_sk(meta_sk)->mpcb;
	struct request_sock *req, **prev;
	struct inet_request_sock *ireq;
	struct mptcp_request_sock *mtreq;
	u8 mptcp_hash_mac[20];
	__be32 saddr = ip_hdr(skb)->saddr;
	__be32 daddr = ip_hdr(skb)->daddr;
	__u32 isn = TCP_SKB_CB(skb)->when;

	req = inet_reqsk_alloc(&mptcp_request_sock_ops);
	if (!req)
		return;

	tmp_opt->tstamp_ok = tmp_opt->saw_tstamp;

	mtreq = mptcp_rsk(req);
	mtreq->mpcb = mpcb;
	mtreq->mptcp_rem_nonce = tmp_opt->mptcp_recv_nonce;
	mtreq->mptcp_rem_key = mpcb->rx_opt.mptcp_rem_key;
	mtreq->mptcp_loc_key = mpcb->mptcp_loc_key;

	get_random_bytes(&mtreq->mptcp_loc_nonce,
			 sizeof(mtreq->mptcp_loc_nonce));

	mptcp_hmac_sha1((u8 *)&mtreq->mptcp_loc_key,
			(u8 *)&mtreq->mptcp_rem_key,
			(u8 *)&mtreq->mptcp_loc_nonce,
			(u8 *)&mtreq->mptcp_rem_nonce, (u32 *)mptcp_hash_mac);
	mtreq->mptcp_hash_tmac = *(u64 *)mptcp_hash_mac;

	mtreq->rem_id = tmp_opt.rem_id;
	tcp_rsk(req)->saw_mpc = tmp_opt.saw_mpc;
	mtreq->low_prio = tmp_opt.low_prio;

	tcp_openreq_init(req, tmp_opt, skb);

	ireq = inet_rsk(req);
	ireq->loc_addr = daddr;
	ireq->rmt_addr = saddr;
	ireq->opt = tcp_v4_save_options(NULL, skb);

	/* Todo: add the sanity checks here. See tcp_v4_conn_request */

	isn = tcp_v4_init_sequence(skb);

	tcp_rsk(req)->snt_isn = isn;

	/* Adding to request queue in metasocket */
	mptcp_v4_reqsk_queue_hash_add(req, TCP_TIMEOUT_INIT);

	if (tcp_v4_send_synack(meta_sk, NULL, req, NULL))
		goto drop_and_free;

	return;

drop_and_free:
	req = inet_csk_search_req(meta_sk, &prev, inet_rsk(req)->rmt_port,
				  saddr, daddr);
	inet_csk_reqsk_queue_drop(meta_sk, req, prev);
	return;
}

/* from tcp_v4_conn_request() */
static void mptcp_v4_join_request(struct sock *meta_sk, struct sk_buff *skb)
{
	struct mptcp_cb *mpcb = tcp_sk(meta_sk)->mpcb;
	struct tcp_options_received tmp_opt;
	const u8 *hash_location;

	tcp_clear_options(&tmp_opt);
	tmp_opt.mss_clamp = TCP_MSS_DEFAULT;
	tmp_opt.user_mss = tcp_sk(meta_sk)->rx_opt.user_mss;
	tcp_parse_options(skb, &tmp_opt, &hash_location, &mpcb->rx_opt, 0);

	mptcp_v4_join_request_short(meta_sk, skb, &tmp_opt);
}

int mptcp_v4_rem_raddress(struct multipath_options *mopt, u8 id)
{
	int i;

	for (i = 0; i < MPTCP_MAX_ADDR; i++) {
		if (!((1 << i) & mopt->rem4_bits))
			continue;

		if (mopt->addr4[i].id == id) {
			/* remove address from bitfield */
			mopt->rem4_bits &= ~(1 << i);

			return 0;
		}
	}

	return -1;
}

/**
 * Based on function tcp_v4_conn_request (tcp_ipv4.c)
 * Returns -1 if there is no space anymore to store an additional
 * address
 */
int mptcp_v4_add_raddress(struct multipath_options *mopt,
			  const struct in_addr *addr, __be16 port, u8 id)
{
	int i;
	struct mptcp_rem4 *rem4;

	mptcp_for_each_bit_set(mopt->rem4_bits, i) {
		rem4 = &mopt->addr4[i];

		/* Address is already in the list --- continue */
		if (rem4->addr.s_addr == addr->s_addr && rem4->port == port)
			return 0;

		/* This may be the case, when the peer is behind a NAT. He is
		 * trying to JOIN, thus sending the JOIN with a certain ID.
		 * However the src_addr of the IP-packet has been changed. We
		 * update the addr in the list, because this is the address as
		 * OUR BOX sees it. */
		if (rem4->id == id && rem4->addr.s_addr != addr->s_addr) {
			/* update the address */
			mptcp_debug("%s: updating old addr:%pI4"
				   " to addr %pI4 with id:%d\n",
				   __func__, &rem4->addr.s_addr,
				   &addr->s_addr, id);
			rem4->addr.s_addr = addr->s_addr;
			rem4->port = port;
			mopt->list_rcvd = 1;
			return 0;
		}
	}

	i = mptcp_find_free_index(mopt->rem4_bits);
	/* Do we have already the maximum number of local/remote addresses? */
	if (i < 0) {
		mptcp_debug("%s: At max num of remote addresses: %d --- not "
			   "adding address: %pI4\n",
			   __func__, MPTCP_MAX_ADDR, &addr->s_addr);
		return -1;
	}

	rem4 = &mopt->addr4[i];

	/* Address is not known yet, store it */
	rem4->addr.s_addr = addr->s_addr;
	rem4->port = port;
	rem4->bitfield = 0;
	rem4->id = id;
	mopt->list_rcvd = 1;
	mopt->rem4_bits |= (1 << i);

	return 0;
}

/* Sets the bitfield of the remote-address field
 * local address is not set as it will disappear with the global address-list */
void mptcp_v4_set_init_addr_bit(struct mptcp_cb *mpcb, __be32 daddr)
{
	int i;

	mptcp_for_each_bit_set(mpcb->rx_opt.rem4_bits, i) {
		if (mpcb->rx_opt.addr4[i].addr.s_addr == daddr) {
			/* It's the initial flow - thus local index == 0 */
			mpcb->rx_opt.addr4[i].bitfield |= 1;
			return;
		}
	}
}

/**
 * Fast processing for SYN+MP_JOIN.
 */
void mptcp_v4_do_rcv_join_syn(struct sock *meta_sk, struct sk_buff *skb,
			      struct tcp_options_received *tmp_opt)
{
	struct mptcp_cb *mpcb = tcp_sk(meta_sk)->mpcb;
#ifdef CONFIG_TCP_MD5SIG
	/*
	 * Hash check from tcp_v4_do_rcv.
	 *
	 * We really want to reject the packet as early as possible
	 * if:
	 *  o We're expecting an MD5'd packet and this is no MD5 tcp option
	 *  o There is an MD5 option and we're not expecting one
	 */
	if (tcp_v4_inbound_md5_hash(meta_sk, skb))
		return;
#endif

	/* Has been removed from the tk-table. Thus, no new subflows.
	 * Check for close-state is necessary, because we may have been closed
	 * without passing by mptcp_close().
	 */
	if (meta_sk->sk_state == TCP_CLOSE || !tcp_sk(meta_sk)->inside_tk_table)
		goto reset;

	if (mptcp_v4_add_raddress(&mpcb->rx_opt,
			(struct in_addr *)&ip_hdr(skb)->saddr, 0,
			tmp_opt->mpj_addr_id) < 0) {
		tcp_v4_send_reset(NULL, skb);
		return;
	}
	mpcb->rx_opt.list_rcvd = 0;
	mptcp_v4_join_request_short(meta_sk, skb, tmp_opt);
	return;

reset:
	tcp_v4_send_reset(NULL, skb);
	return;
}

/**
 * We only process join requests here. (either the SYN or the final ACK)
 */
int mptcp_v4_do_rcv(struct sock *meta_sk, struct sk_buff *skb)
{
	struct mptcp_cb *mpcb = tcp_sk(meta_sk)->mpcb;
	struct sock *child;

	if (!(TCP_SKB_CB(skb)->mptcp_flags & MPTCPHDR_JOIN)) {
		struct tcphdr *th = tcp_hdr(skb);
		const struct iphdr *iph = ip_hdr(skb);
		struct sock *sk;
		int ret;

		sk = inet_lookup_established(sock_net(meta_sk), &tcp_hashinfo,
					     iph->saddr, th->source, iph->daddr,
					     th->dest, inet_iif(skb));

		if (is_meta_sk(sk)) {
			WARN("%s Did not find a sub-sk - did found the meta!\n", __func__);
			return 0;
		}
		if (!sk) {
			WARN("%s Did not find a sub-sk at all!!!\n", __func__);
			return 0;
		}

		if (sk->sk_state == TCP_TIME_WAIT) {
			inet_twsk_put(inet_twsk(sk));
			return 0;
		}

		ret = tcp_v4_do_rcv(sk, skb);
		sock_put(sk);

		return ret;
	}
	TCP_SKB_CB(skb)->mptcp_flags = 0;

	/* Has been removed from the tk-table. Thus, no new subflows.
	 * Check for close-state is necessary, because we may have been closed
	 * without passing by mptcp_close().
	 */
	if (meta_sk->sk_state == TCP_CLOSE || !tcp_sk(meta_sk)->inside_tk_table)
		goto reset_and_discard;

	child = tcp_v4_hnd_req(meta_sk, skb);

	if (!child)
		goto discard;

	if (child != meta_sk) {
		sock_rps_save_rxhash(child, skb);
		/* We don't call tcp_child_process here, because we hold
		 * already the meta-sk-lock and are sure that it is not owned
		 * by the user.
		 */
		tcp_rcv_state_process(child, skb, tcp_hdr(skb), skb->len);
		sock_put(child);
	} else {
		if (tcp_hdr(skb)->syn) {
			struct mp_join *join_opt = mptcp_find_join(skb);
			/* Currently we make two calls to mptcp_find_join(). This
			 * can probably be optimized. */
			if (mptcp_v4_add_raddress(&mpcb->rx_opt,
					(struct in_addr *)&ip_hdr(skb)->saddr, 0,
					join_opt->addr_id) < 0)
				goto reset_and_discard;
			mpcb->rx_opt.list_rcvd = 0;

			mptcp_v4_join_request(meta_sk, skb);
			goto discard;
		}
		goto reset_and_discard;
	}
	return 0;

reset_and_discard:
	tcp_v4_send_reset(NULL, skb);
discard:
	kfree_skb(skb);
	return 0;
}

/**
 * After this, the ref count of the meta_sk associated with the request_sock
 * is incremented. Thus it is the responsibility of the caller
 * to call sock_put() when the reference is not needed anymore.
 */
struct sock *mptcp_v4_search_req(const __be16 rport, const __be32 raddr,
				 const __be32 laddr)
{
	struct mptcp_request_sock *mtreq;
	struct sock *meta_sk = NULL;

	spin_lock(&mptcp_reqsk_hlock);
	list_for_each_entry(mtreq,
			    &mptcp_reqsk_htb[inet_synq_hash(raddr, rport, 0,
					    	    	    MPTCP_HASH_SIZE)],
			    collide_tuple) {
		const struct inet_request_sock *ireq = inet_rsk(rev_mptcp_rsk(mtreq));

		if (ireq->rmt_port == rport &&
		    ireq->rmt_addr == raddr &&
		    ireq->loc_addr == laddr &&
		    rev_mptcp_rsk(mtreq)->rsk_ops->family == AF_INET) {
			meta_sk = mtreq->mpcb->meta_sk;
			break;
		}
	}

	if (meta_sk)
		sock_hold(meta_sk);
	spin_unlock(&mptcp_reqsk_hlock);

	return meta_sk;
}

/**
 * Create a new IPv4 subflow.
 *
 * We are in user-context and meta-sock-lock is hold.
 */
void mptcp_init4_subsockets(struct sock *meta_sk, const struct mptcp_loc4 *loc,
			    struct mptcp_rem4 *rem)
{
	struct tcp_sock *tp;
	struct sock *sk;
	struct sockaddr_in loc_in, rem_in;
	struct socket sock;
	int ulid_size = 0, ret;

	/* Don't try again - even if it fails */
	rem->bitfield |= (1 << loc->id);

	/** First, create and prepare the new socket */

	sock.type = meta_sk->sk_socket->type;
	sock.state = SS_UNCONNECTED;
	sock.wq = meta_sk->sk_socket->wq;
	sock.file = meta_sk->sk_socket->file;
	sock.ops = NULL;

	ret = inet_create(sock_net(meta_sk), &sock, IPPROTO_TCP, 1);
	if (unlikely(ret < 0)) {
		mptcp_debug("%s inet_create failed ret: %d\n", __func__, ret);
		return;
	}

	sk = sock.sk;
<<<<<<< HEAD

	inet_sk(sk)->loc_id = loc->id;

	sk->sk_error_report = mptcp_sock_def_error_report;

=======
>>>>>>> 858ba853
	tp = tcp_sk(sk);

	if (mptcp_add_sock(meta_sk, sk, rem->id, GFP_KERNEL))
		goto error;

	tp->mptcp->slave_sk = 1;
	tp->mptcp->low_prio = loc->low_prio;

	/* Initializing the timer for an MPTCP subflow */
	mptcp_init_ack_timer(sk);

	/** Then, connect the socket to the peer */

	ulid_size = sizeof(struct sockaddr_in);
	loc_in.sin_family = AF_INET;
	rem_in.sin_family = AF_INET;
	loc_in.sin_port = 0;
	if (rem->port)
		rem_in.sin_port = rem->port;
	else
		rem_in.sin_port = inet_sk(meta_sk)->inet_dport;
	loc_in.sin_addr = loc->addr;
	rem_in.sin_addr = rem->addr;

	mptcp_debug("%s: token %#x pi %d src_addr:%pI4:%d dst_addr:%pI4:%d\n",
		    __func__, tcp_sk(meta_sk)->mpcb->mptcp_loc_token, tp->mptcp->path_index,
		    &loc_in.sin_addr, ntohs(loc_in.sin_port), &rem_in.sin_addr,
		    ntohs(rem_in.sin_port));

	ret = sock.ops->bind(&sock, (struct sockaddr *)&loc_in, ulid_size);
	if (ret < 0) {
		mptcp_debug(KERN_ERR "%s: MPTCP subsocket bind() "
				"failed, error %d\n", __func__, ret);
		goto error;
	}

	ret = sock.ops->connect(&sock, (struct sockaddr *)&rem_in,
				ulid_size, O_NONBLOCK);
	if (ret < 0 && ret != -EINPROGRESS) {
		mptcp_debug(KERN_ERR "%s: MPTCP subsocket connect() "
				"failed, error %d\n", __func__, ret);
		goto error;
	}

	sk_set_socket(sk, meta_sk->sk_socket);
	sk->sk_wq = meta_sk->sk_wq;

	return;

error:
	sock_orphan(sk);

	/* tcp_done must be handled with bh disabled */
	local_bh_disable();
	tcp_done(sk);
	local_bh_enable();

	return;
}

/****** IPv4-Address event handler ******/

/**
 * React on IP-addr add/rem-events
 */
static int mptcp_pm_inetaddr_event(struct notifier_block *this,
				   unsigned long event, void *ptr)
{
	return mptcp_pm_addr_event_handler(event, ptr, AF_INET);
}

/**
 * React on ifup/down-events
 */
static int mptcp_pm_netdev_event(struct notifier_block *this,
				 unsigned long event, void *ptr)
{
	struct net_device *dev = ptr;
	struct in_device *in_dev;

	if (!(event == NETDEV_UP || event == NETDEV_DOWN ||
	      event == NETDEV_CHANGE))
		return NOTIFY_DONE;

	if (dev->flags & IFF_NOMULTIPATH)
		return NOTIFY_DONE;

	/* Iterate over the addresses of the interface, then we go over the
	 * mpcb's to modify them - that way we take tk_hash_lock for a shorter
	 * time at each iteration. - otherwise we would need to take it from the
	 * beginning till the end.
	 */
	rcu_read_lock();
	in_dev = __in_dev_get_rcu(dev);

	if (in_dev) {
		for_primary_ifa(in_dev) {
			mptcp_pm_inetaddr_event(NULL, event, ifa);
		} endfor_ifa(in_dev);
	}

	rcu_read_unlock();
	return NOTIFY_DONE;
}

int mptcp_pm_addr4_event_handler(struct in_ifaddr *ifa, unsigned long event,
				 struct mptcp_cb *mpcb)
{
	int i;
	struct sock *sk, *tmpsk;

	if (ifa->ifa_scope > RT_SCOPE_LINK ||
	    (ifa->ifa_dev->dev->flags & IFF_NOMULTIPATH))
		return -EPERM;

	/* Look for the address among the local addresses */
	mptcp_for_each_bit_set(mpcb->loc4_bits, i) {
		if (mpcb->addr4[i].addr.s_addr == ifa->ifa_local)
			goto found;
	}

	/* Not yet in address-list */
	if ((event == NETDEV_UP || event == NETDEV_CHANGE) && netif_running(ifa->ifa_dev->dev)) {
		i = __mptcp_find_free_index(mpcb->loc4_bits, 0, mpcb->next_v4_index);
		if (i < 0) {
			mptcp_debug("MPTCP_PM: NETDEV_UP Reached max "
				    "number of local IPv4 addresses: %d\n",
				    MPTCP_MAX_ADDR);
			return -EPERM;
		}

		/* update this mpcb */
		mpcb->addr4[i].addr.s_addr = ifa->ifa_local;
		mpcb->addr4[i].id = i;
		mpcb->loc4_bits |= (1 << i);
		mpcb->next_v4_index = i + 1;
		/* re-send addresses */
		mptcp_v4_send_add_addr(i, mpcb);
		/* re-evaluate paths */
<<<<<<< HEAD
		mptcp_send_updatenotif(mpcb);
		return 0;
=======
		mptcp_send_updatenotif(mpcb->meta_sk);
>>>>>>> 858ba853
	}
	return -EPERM;
found:
	/* Address already in list. Reactivate/Deactivate the
	 * concerned paths. */
	mptcp_for_each_sk_safe(mpcb, sk, tmpsk) {
		struct tcp_sock *tp = tcp_sk(sk);
		if (sk->sk_family != AF_INET ||
		    inet_sk(sk)->inet_saddr != ifa->ifa_local)
			continue;

		if (event == NETDEV_DOWN) {
			mptcp_reinject_data(sk, 1);
			mptcp_sub_force_close(sk);
		} else if (event == NETDEV_CHANGE) {
			int new_low_prio = (ifa->ifa_dev->dev->flags & IFF_MPBACKUP) ?
						1 : 0;
			if (new_low_prio != tp->mptcp->low_prio)
				tp->mptcp->send_mp_prio = 1;
			tp->mptcp->low_prio = new_low_prio;
		}
	}

	if (event == NETDEV_DOWN) {
		mpcb->loc4_bits &= ~(1 << i);

		/* Force sending directly the REMOVE_ADDR option */
		mpcb->remove_addrs |= (1 << mpcb->addr4[i].id);
		sk = mptcp_select_ack_sock(mpcb->meta_sk, 0);
		if (sk)
			tcp_send_ack(sk);

		mptcp_for_each_bit_set(mpcb->rx_opt.rem4_bits, i)
			mpcb->rx_opt.addr4[i].bitfield &= mpcb->loc4_bits;
	}
	return 0;
}

/* This method adds or remove a address after a connection establishment */
int mptcp_v4_add_remove_address(int opt, struct sock *sk,
				char __user *optval, int optlen)
{
	int ret = -ENOPROTOOPT;
	struct net *net = sock_net(sk);
	struct in_addr addr4;
	struct net_device *dev = NULL;
	if (copy_from_user(&addr4, optval, optlen)) {
		ret = -EFAULT;
		goto out;
	}
	rcu_read_lock();
	for_each_netdev(net, dev) {
		struct in_ifaddr *ifa;
		for (ifa = dev->ip_ptr->ifa_list; ifa; ifa = ifa->ifa_next) {
			if (ifa->ifa_local == addr4.s_addr) {
				bh_lock_sock(sk) ;
				if (opt == TCP_MULTIPATH_ADD)
					ret = mptcp_pm_addr4_event_handler(ifa,
						NETDEV_UP, tcp_sk(sk)->mpcb);
				if (opt == TCP_MULTIPATH_REMOVE)
					ret = mptcp_pm_addr4_event_handler(ifa,
						NETDEV_DOWN, tcp_sk(sk)->mpcb);
				bh_unlock_sock(sk) ;
				rcu_read_unlock();
				goto out;
			}
		}
	}
	/* No IP address found*/
	rcu_read_unlock();
	ret = -EADDRNOTAVAIL;
out:
	return ret;
}

/*
 * Send ADD_ADDR for loc_id on all available subflows
 */
void mptcp_v4_send_add_addr(int loc_id, struct mptcp_cb *mpcb)
{
	struct tcp_sock *tp;

	mptcp_for_each_tp(mpcb, tp)
		tp->mptcp->add_addr4 |= (1 << loc_id);
}

static struct notifier_block mptcp_pm_inetaddr_notifier = {
		.notifier_call = mptcp_pm_inetaddr_event,
};

static struct notifier_block mptcp_pm_netdev_notifier = {
		.notifier_call = mptcp_pm_netdev_event,
};

/****** End of IPv4-Address event handler ******/

/*
 * General initialization of IPv4 for MPTCP
 */
int mptcp_pm_v4_init(void)
{
	int ret;
	struct request_sock_ops *ops = &mptcp_request_sock_ops;

	ops->slab_name = kasprintf(GFP_KERNEL, "request_sock_%s", "MPTCP");
	if (ops->slab_name == NULL) {
		ret = -ENOMEM;
		goto out;
	}

	ops->slab = kmem_cache_create(ops->slab_name, ops->obj_size, 0,
				      SLAB_HWCACHE_ALIGN, NULL);

	if (ops->slab == NULL) {
		printk(KERN_CRIT "%s: Can't create request sock SLAB cache!\n", "MPTCP");
		ret =  -ENOMEM;
		goto err_reqsk_create;
	}

	ret = register_inetaddr_notifier(&mptcp_pm_inetaddr_notifier);
	if (ret)
		goto err_reg_inetaddr;
	ret = register_netdevice_notifier(&mptcp_pm_netdev_notifier);
	if (ret)
		goto err_reg_netdev;

out:
	return ret;

err_reg_netdev:
	unregister_inetaddr_notifier(&mptcp_pm_inetaddr_notifier);
err_reg_inetaddr:
	kmem_cache_destroy(ops->slab);
err_reqsk_create:
	kfree(ops->slab_name);
	ops->slab_name = NULL;
	goto out;
}
<|MERGE_RESOLUTION|>--- conflicted
+++ resolved
@@ -447,14 +447,9 @@
 	}
 
 	sk = sock.sk;
-<<<<<<< HEAD
 
 	inet_sk(sk)->loc_id = loc->id;
 
-	sk->sk_error_report = mptcp_sock_def_error_report;
-
-=======
->>>>>>> 858ba853
 	tp = tcp_sk(sk);
 
 	if (mptcp_add_sock(meta_sk, sk, rem->id, GFP_KERNEL))
@@ -594,12 +589,8 @@
 		/* re-send addresses */
 		mptcp_v4_send_add_addr(i, mpcb);
 		/* re-evaluate paths */
-<<<<<<< HEAD
-		mptcp_send_updatenotif(mpcb);
+		mptcp_send_updatenotif(mpcb->meta_sk);
 		return 0;
-=======
-		mptcp_send_updatenotif(mpcb->meta_sk);
->>>>>>> 858ba853
 	}
 	return -EPERM;
 found:
